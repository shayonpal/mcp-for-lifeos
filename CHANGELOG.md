# Changelog

All notable changes to the LifeOS MCP Server will be documented in this file.

The format is based on [Keep a Changelog](https://keepachangelog.com/en/1.0.0/),  
and this project adheres to [Semantic Versioning](https://semver.org/spec/v2.0.0.html).

## [Unreleased]

<<<<<<< HEAD
### Documentation

- 2025-11-04 - docs: prepare documentation for external users
  - Generalized ARCHITECTURE.md to remove internal-only references and private Linear workflows
  - Pruned guides for external users (removed private team references and internal tooling details)
  - Linked all TODO comments to Linear issues and created tracking issues for technical debt

### Added

- 2025-11-04 21:40 - feat: expose parsed instruction guidance to LLM clients (MCP-121)

- **Instruction Guidance Metadata** (MCP-121, 2025-11-04): Implemented guidance formatting and injection to surface custom instruction requirements to LLM clients via tool response content
  - **Guidance Formatting**: Created `formatGuidanceText()` function that formats `NoteGuidanceMetadata` as LLM-readable Markdown with note type, required YAML fields (max 5), expected headings (max 3), temporal hints, and timezone information
  - **MCP Protocol Compliance**: Critical discovery - `_meta` field is NOT visible to LLM (only to client application), guidance must be included in response `content` text to be visible during tool calls
  - **Tool Integration**: Integrated guidance into `create_note` handler in `consolidated-handlers.ts`, guidance appended to response content with visual separator and emoji indicator for clarity
  - **Type System**: Added `NoteGuidanceMetadata` interface to `src/shared/types.ts` with optional fields for note type, required YAML (capped at 5 fields), headings (capped at 3), temporal hints, applied rules (capped at 10), timezone, and style guide ID
  - **InstructionProcessor Integration**: Enhanced `buildGuidance()` method to extract guidance from parsed custom instruction rules, integrated with hot-reload mechanism for real-time updates
  - **Test Coverage**: Added 20 comprehensive unit tests in `tests/unit/server/guidance-formatting.test.ts` covering complete rendering (3 tests), partial handling (4 tests), edge cases (5 tests), token efficiency (2 tests), real-world scenarios (4 tests), MCP protocol compliance (2 tests), test count increased from 818→838 (835/838 passing)
  - **Manual Verification**: Tested via live LifeOS MCP server, confirmed guidance appears in `create_note` responses with proper Markdown formatting, restaurant template auto-detection triggers guidance correctly
  - **Token Efficiency**: Guidance formatted concisely to respect token budgets (5 YAML fields max, 3 headings max), minimal output for empty guidance objects
  - **Acceptance Criteria Met (5/5)**: Guidance from InstructionProcessor outputs ✅, tool responses include guidance in content ✅, token efficiency maintained ✅, graceful fallback for missing instructions ✅, comprehensive test coverage ✅

- 2025-11-04 22:47 - feat: implement custom instruction rule parsing and application (MCP-150)

- **Custom Instruction Rule Parsing & Application** (MCP-150, 2025-11-04): Implemented complete rule parsing and application logic for custom instructions, enabling automatic YAML defaults, content boilerplate injection, and template-specific customizations
  - **Phase 1 - Rule Format & Parsing**: Implemented parsing for nested JSON rules from `config/custom-instructions.json` with note-type-specific filtering (e.g., `noteCreationRules.restaurant` → restaurant rules), support for legacy string rules (backward compatibility), graceful fallback on invalid JSON
  - **Phase 2 - Context Modification**: Enhanced `InstructionProcessor` with `parseRulesForOperation()` (extracts note-type rules), `applyNoteCreationRules()` (YAML defaults + content structure), note-type normalization (daily→dailyNotes, books→book, placetovisit→placeToVisit), proper rule merging (general + note-specific rules)
  - **Phase 3 - Tool Integration**: Integrated into `tool-router.ts` (moved instruction application AFTER template detection for correct note-type), enhanced `template-engine.ts` (merges `modifiedFrontmatter` over template frontmatter, prepends `modifiedContent` to template content), fixed `template-engine-dynamic.ts` (now applies instruction modifications like TemplateEngine)
  - **Critical Fixes**: DynamicTemplateEngine now respects custom instructions (was previously ignoring them), note-type key normalization prevents rule mismatch, filename format implementation with date-fns (YYYY-MM-DD naming for daily notes), merged general + note-specific rules for proper activation
  - **Test Coverage**: Added 10 new comprehensive tests covering normalization, merging, formatting, YAML defaults, content structure, test count increased from 808→818 (815/818 passing, 99.6%)
  - **Real-World Validation**: Tested via lifeos MCP server with rebuilt project, verified restaurant note auto-detection with YAML defaults (`category: [Restaurant]`, `tags: [restaurant]`), daily note creation with required headings, all test artifacts cleaned from vault
  - **Configuration Structure**: Single file approach using nested JSON in `config/custom-instructions.json` (noteCreationRules, editingRules, templateRules with note-type-specific sub-rules), supports both structured JSON and legacy string rules
  - **TypeScript Compliance**: Zero type errors, successful build, `ModifiedInstructionContext` interface with `modifiedFrontmatter`, `modifiedContent`, `modifiedTemplate` fields
  - **Zero Breaking Changes**: MCP-92 hot-reload infrastructure preserved, backward compatibility with legacy rules maintained, all existing tests continue passing
  - **Acceptance Criteria Met (8/8)**: Daily note YYYY-MM-DD naming ✅, restaurant default tags ✅, content boilerplate ✅, hot-reload ✅, >90% coverage ✅, no MCP-92 breaking changes ✅, legacy string rules ✅, clear error messages ✅

- 2025-11-04 07:01 - feat: implement hot-reload custom instructions (MCP-92)

- **Hot-Reload Custom Instructions** (MCP-92, 2025-11-04): Implemented file-based instruction loading with hot-reload, rule branching logic, and tool integration demonstrating instruction-aware workflows
  - **Phase 1 - File-Based Loading**: Implemented `readInstructionFile()` and `parseInstructionFile()` methods using `readFileWithRetry` for resilience, JSON parsing with validation, caching with file mtime, graceful fallback to inline config on errors
  - **Phase 2 - Rule Application Logic**: Enhanced `applyInstructions()` with branching on `context.operation` (create/edit/insert/template), rule type selection (noteCreationRules/editingRules/templateRules), rule detection logging, and tracking via `appliedRules` array
  - **Phase 3 - Tool Integration**: Integrated `InstructionProcessor` into `src/tool-router.ts::executeCreateNote()` with telemetry tracking, demonstrating instruction-aware note creation workflow
  - **Hot-Reload Mechanism**: File changes detected via existing `fs.watch()` infrastructure from MCP-90, cache invalidation on file change, lazy reload on next `getInstructions()` call (no active push)
  - **Configuration Priority**: File-based instructions (`config.filePath`) take precedence over inline config, automatic fallback to inline on file read/parse errors, backward compatible with MCP-90 scaffolding
  - **Test Updates**: Fixed 3 unit tests in `instruction-processor.test.ts` to reflect Phase 2 behavior (file loading attempts, updated log messages, rule detection tracking), all 805/808 tests passing (99.6%)
  - **Contracts & Documentation**: Created `dev/contracts/MCP-92-contracts.ts` (650+ lines) defining input/output interfaces, error contracts, integration contracts, behavioral contracts (MUST/MUST NOT), and test requirements
  - **TypeScript Compliance**: Zero type errors, successful build, `NonNullable<CustomInstructionsConfig['inline']>` return type for strict null safety
  - **Zero Breaking Changes**: Pass-through default when no instructions configured, existing tools work unchanged, feature flag ready for future granular control
  - **Future Work**: Full rule parsing/application (YAML defaults, naming conventions, content boilerplate), additional tool integration points (updateNote, insertContent, template processing), comprehensive integration tests

- 2025-11-04 03:54 - feat: extract config & instruction scaffolding from vault-utils (MCP-90)

- **Config Module & Custom Instructions Scaffolding** (MCP-90, 2025-11-04): Created infrastructure for custom instruction handling with pass-through processor and hot-reload support
  - **Configuration Extension**: Extended `LifeOSConfig` interface with optional `customInstructions` field supporting both inline and file-based configurations
  - **New Module**: Created `src/modules/config/` with `instruction-processor.ts` (5 methods: getInstructions, applyInstructions, initializeWatcher, clearCache, cleanup) and barrel export
  - **CustomInstructionsConfig Interface**: Supports inline instruction definitions (noteCreationRules, editingRules, templateRules) and file-based references with hot-reload capability
  - **Hot-Reload Infrastructure**: File watching via `fs.watch()` with lazy initialization, graceful degradation, and test isolation via `DISABLE_CONFIG_WATCH` environment variable
  - **Phase 1 Behavior**: Pure pass-through mode - `applyInstructions()` returns context unchanged (no branching logic yet), `getInstructions()` returns inline config or warns for file paths
  - **Test Coverage**: 23 new unit tests (all passing) with mock-based file watcher tests, brings total to 805/808 tests passing (48 test suites, 3 skipped)
  - **Documentation**: Updated ARCHITECTURE.md with config module section, created CUSTOM-INSTRUCTIONS.md guide (examples, API reference, troubleshooting)
  - **TypeScript Contracts**: Created `dev/contracts/MCP-90-contracts.ts` defining interfaces, error contracts, and behavioral requirements (MUST/MUST NOT)
  - **Zero Breaking Changes**: Optional config field, backward compatible, all existing tools behave identically, server boots without errors
  - **Future Phases**: File-based instruction reading (Phase 2), instruction branching logic (Phase 3), tool integration (Phase 4)

- 2025-11-03 21:00 - refactor: complete Phase 5 modularization (MCP-145, MCP-146, MCP-147)

- **Phase 5 Modularization Complete** (MCP-145, MCP-146, MCP-147, 2025-11-03): Completed final modularization phase organizing codebase into focused domain modules with zero circular dependencies
  - **MCP-145** (Links Module): Moved `link-scanner.ts`, `link-updater.ts`, `obsidian-links.ts` to `src/modules/links/` with barrel export
  - **MCP-146** (Transactions Module): Moved `transaction-manager.ts`, `wal-manager.ts` to `src/modules/transactions/` with barrel export
  - **MCP-147A** (Analytics Module): Moved `analytics-collector.ts`, `usage-metrics.ts` to `src/modules/analytics/` with barrel export
  - **MCP-147B** (Shared Utilities): Moved 9 core utility files to `src/shared/` (types, config, logger, error-types, path-utils, regex-utils, text-utils, date-resolver) with consolidated barrel export
  - Updated ~200+ import statements across src/, tests/, dev/contracts/, .claude/commands/
  - Fixed jest.mock() paths and dynamic import() statements in test suite
  - Updated documentation: ARCHITECTURE.md (added module structure diagram), workflow commands, tool docs, Serena memories
  - **Validation**: TypeScript passing, 0 circular dependencies (madge), 781/785 tests passing (4 skipped)
  - **Module Count**: 24 modules across 7 domain areas (files: 7, templates: 5, yaml: 2, search: 3, links: 3, transactions: 2, analytics: 2)
  - **Benefits**: Improved discoverability, maintainability, clean module boundaries, zero circular deps baseline established

- 2025-11-03 19:38 - test: enable instance ID integration test (MCP-94)

- 2025-11-03 19:14 - test: prevent unit tests from polluting production Obsidian vault (MCP-148)

- **Test Isolation for Unit Tests** (MCP-148, 2025-11-04): Fixed unit test vault pollution by implementing proper test isolation with createTestVault() helper pattern
  - **Problem**: Unit test in `tests/unit/server/legacy-alias-handlers.test.ts` was writing test artifacts directly to production Obsidian vault (10+ `Test-MCP99-{timestamp}.md` files in `05 - Fleeting Notes/`)
  - **Root Cause**: Test did not use `createTestVault()` helper, defaulting to production vault path from `LIFEOS_CONFIG.vaultPath` with no cleanup hooks
  - **Solution**: Implemented proper test isolation using `createTestVault()` with beforeEach/afterEach lifecycle hooks for automatic cleanup
  - **Test Contract**: Created `dev/contracts/MCP-148-contracts.ts` defining test isolation requirements and production vault detection patterns
  - **Production Safeguards**: Added global vault detection guard in `tests/setup.ts` beforeAll() hook with documentation explaining LIFEOS_CONFIG override pattern
  - **PR Review Fixes**: Corrected incorrect `fs.promises.access()` test assertion, removed unused import, fixed contract-implementation mismatch
  - **Validation**: All 544 unit tests pass (543 passed, 1 skipped), production vault remains clean (git status shows no test artifacts)
  - **Test Results**: Smoke test confirmed no vault pollution after full test suite execution (782/785 total tests passing)
  - **Zero Breaking Changes**: No production code modifications, test-only changes for isolation compliance

- 2025-11-03 14:30 - test: integration testing and documentation refresh (MCP-10)

- **Instance ID Uniqueness Test** (MCP-94, 2025-11-03 19:38): Enabled integration test validating unique instance ID generation across server restarts
  - **Test Implementation**: Created integration test in `tests/integration/jsonl-final-validation.test.ts` (lines 103-169) validating UUID v4 generation mechanism used by AnalyticsCollector
  - **Validation Scope**: Tests uniqueness across 5 simulated server restarts, validates UUID v4 format compliance, verifies process metadata (hostname, PID) consistency
  - **Approach**: Direct testing of `randomUUID()` from crypto module (same mechanism as `AnalyticsCollector.instanceId`) avoiding spawned process analytics file writing issues
  - **Test Results**: ✅ All 782 tests passing (3 skipped), new test executes in <2ms, validates 100% uniqueness across generated IDs
  - **Format Validation**: Confirms UUID v4 pattern `/^[0-9a-f]{8}-[0-9a-f]{4}-4[0-9a-f]{3}-[89ab][0-9a-f]{3}-[0-9a-f]{12}$/i`
  - **Technical Note**: Skips full MCP server process spawning (analytics file writing for spawned processes has known issues), tests underlying generation logic directly for reliability
  - **Zero Breaking Changes**: No production code changes, test-only addition
  - **Cycle Impact**: Completes MCP-94 (low priority test infrastructure work from Test Infrastructure Stabilization project)

- **Integration Testing and Documentation Refresh** (MCP-10, 2025-11-03 14:30): Comprehensive validation of server decomposition with module boundary tests, MCP protocol compliance tests, and documentation updates reflecting completed architecture
  - **Test Coverage**: Created 54 new integration tests across 6 test files validating factory patterns, lazy initialization, registry dispatch, transport independence, and tool mode enforcement
  - **Shared Test Utility**: Extracted `tests/helpers/vault-setup.ts` reducing duplication across integration tests with standard temporary vault setup pattern
  - **Module Boundary Tests (32 tests)**: Factory instantiation (8 tests), handler initialization (8 tests), hybrid dispatch (16 tests) validating server lifecycle, analytics singleton, session ID generation (UUID v4), context propagation, fallback handling
  - **Protocol Compliance Tests (22 tests)**: Stdio transport (10 tests), tool mode enforcement (12 tests) validating MCP spec conformance, tool availability across modes (legacy-only: 21 tools, consolidated-only: 13 tools, consolidated-with-aliases: 24 tools)
  - **Documentation Updates**:
    - ADR-004 (project roadmap): Marked decomposition complete with final metrics (2224→503 lines, 77% reduction, validated via MCP-10)
    - ADR-002 (strategic pivot): Updated line counts and completion status, success metrics reflect 99.5% test pass rate
    - request-handler-infrastructure.md: Documented pure factory pattern with no inline handler references, marked all follow-up work complete (MCP-96/97/98/99)
    - ARCHITECTURE.md: Updated "Last Updated" to 2025-11-03 confirming accuracy with current module structure
  - **Test Results**: 778 tests passing (54 new integration tests + 724 existing), 99.5% pass rate maintained, 3 skipped unrelated
  - **Contract Validation**: All acceptance criteria from dev/contracts/MCP-10-contracts.ts met, TypeScript interfaces ensure type safety
  - **Zero Breaking Changes**: MCP tool interfaces unchanged, existing functionality preserved, runtime behavior identical
  - **Validates Decomposition**: End-to-end validation of MCP-6/7/8/9 server decomposition through automated integration testing
  - **Bootstrap Extraction**: Skipped (src/index.ts = 503 lines, within acceptable variance of optional ≤500 target per MCP-10-contracts.ts line 396: "indexLinesOptional")
  - **Unblocks Issues**: MCP-90 (config extraction), MCP-91 (vault-utils decomposition), MCP-92 (hot-reload instructions) ready to proceed
  - **Cycle Impact**: Completes 68% of Cycle 9 (Oct 28 - Nov 7), critical path cleared for VaultUtils elimination series

- 2025-11-03 11:16 - feat: frontmatter link scanning for rename operations (MCP-110)

- **Frontmatter Link Scanning** (MCP-110, 2025-11-03 11:16): Enhanced LinkScanner to optionally scan and update wikilinks in YAML frontmatter during rename operations, resolving edge case where notes with frontmatter-only links were not discovered
  - Added `skipFrontmatter: false` parameter to LinkScanner in `src/modules/links/link-updater.ts` scanAndGroupReferences() for metadata consistency
  - Modified `scanNoteForLinks()` in `src/modules/links/link-scanner.ts` to read raw file content when frontmatter scanning enabled (uses VaultUtils.readFileWithRetry with iCloud retry logic)
  - Updated `updateNoteLinks()` in `src/modules/files/vault-utils.ts` to update entire file content including frontmatter using full-content string replacement (preserves YAML structure)
  - YAML format support: Block scalar (`- "[[Note]]"`) and inline array (`["[[Note1]]", "[[Note2]]"]`) formats both handled by existing WIKILINK_PATTERN regex
  - Backward compatible: Default `skipFrontmatter: true` preserved, only rename operations explicitly enable frontmatter scanning
  - Critical fixes from code review: Replaced raw `readFileSync()` with `VaultUtils.readFileWithRetry()` for iCloud reliability, removed circular dependency (SearchEngine import), updated outdated docstring
  - Test coverage: Added YAML block scalar and inline array format tests, enabled previously skipped integration test for frontmatter-only link updates
  - Full test suite: 724/728 tests passing (99.5% pass rate, 4 skipped unrelated)
  - Zero breaking changes: No MCP tool interface modifications, existing content link updates remain functional
  - Performance: <2% impact when frontmatter scanning enabled (contract requirement met)
  - Completes MCP-107 link update implementation: Content links + frontmatter links now both updated during rename

- 2025-11-03 00:38 - test: comprehensive integration and regression testing suite (MCP-129)

- **Block Reference Support in Link Updates** (MCP-124, 2025-11-02 23:03): Extended link scanner and updater to detect and preserve Obsidian block references during note rename operations
  - Updated WIKILINK_PATTERN regex in `src/regex-utils.ts` to capture block references `[[Note#^blockid]]` distinct from headings `[[Note#heading]]`
  - Modified anchor parsing logic in LinkScanner to classify anchors by `^` prefix: block refs preserve caret, headings remain plain text
  - Enhanced link reconstruction in LinkUpdater to preserve `^` prefix when rebuilding block reference links
  - Block refs and headings are mutually exclusive: link can have heading OR blockRef, never both
  - Supported formats: `[[Note#^block123]]`, `[[Note#^block123|Alias]]`, `![[Note#^block123]]` (embed with block ref)
  - Updated LinkReference interface with `blockRef?: string` field (includes `^` prefix, e.g., "^abc123")
  - Test coverage: 18+ new tests in `tests/unit/link-scanner.test.ts`, `tests/unit/link-updater.test.ts`, `tests/integration/link-updater.integration.test.ts`
  - Full test suite: 681/681 tests passing (100% pass rate)
  - Zero breaking changes: existing heading links, basic links, and embeds remain fully functional
  - Performance: <5s link scanning for 1000-note vaults maintained (no performance regression)
  - Completes Obsidian wikilink format support: basic links, aliases, headings, block refs, and embeds all handled

- **Enhanced Dry-Run Preview** (MCP-123, 2025-11-02 16:24): Extended dry-run preview with detailed link scanning, transaction phases, and execution time estimates
  - Added `linkUpdates` field to preview response when `updateLinks: true` containing filesWithLinks count, affectedPaths array, and totalReferences count
  - Added `transactionPhases` field displaying 5-phase atomic protocol (plan → prepare → validate → commit → success) with dynamic commit description
  - Added `estimatedTime` field with min/max execution time range calculated from base operation + link count (formula: base 50ms + links*10ms + overhead 30ms ± 50%)
  - Updated `filesAffected` calculation to include linking files: 1 (renamed note) + affectedPaths.length when updateLinks enabled
  - Enhanced `previewRenameOperation()` in `src/server/handlers/note-handlers.ts` to integrate LinkScanner.scanVaultForLinks() when updateLinks enabled
  - Reuses established infrastructure: LinkScanner from MCP-107, TransactionManager.plan() from MCP-118, SearchEngine cache for performance
  - Backward compatible with MCP-122: additive changes only, no breaking modifications to existing preview fields
  - Performance: <5s link scanning for 1000-note vaults, 40-135ms preview generation depending on link count
  - Test coverage: 2 new integration tests in `tests/integration/rename-note.integration.test.ts` validating enhanced preview structure
  - Full test suite: 681/681 tests passing (100% pass rate)
  - Contract-driven development using TypeScript interfaces from `dev/contracts/MCP-123-contracts.ts`
  - Builds on MCP-122 dry-run foundation with no new code paths - enhancement-first strategy

- **Dry-Run Preview Mode** (MCP-122, 2025-11-02 14:15): Added preview capability to rename_note tool for validating operations before execution
  - Added optional `dryRun` parameter to rename_note tool (default: false)
  - Returns operation preview without executing filesystem changes when `dryRun: true`
  - Full validation occurs (FILE_NOT_FOUND, FILE_EXISTS, path validation) same as actual execution
  - Preview response includes operation details, paths, filesAffected count, and executionMode
  - Leverages TransactionManager.plan() for validation without execution (DRY principle)
  - Added `previewRenameOperation()` helper function to `src/server/handlers/note-handlers.ts`
  - Early return pattern when `dryRun === true` to skip execution
  - Safe for multiple dry-run calls - no filesystem modifications occur
  - Response format: `{ success: true, preview: { operation, oldPath, newPath, willUpdateLinks, filesAffected, executionMode } }`
  - Test coverage: 5 comprehensive dry-run tests in `tests/integration/rename-note.integration.test.ts`
  - Validates no filesystem changes during preview operations
  - All 12 integration tests passing (includes 5 new dry-run tests)
  - Full test suite: 679/679 tests passing (100% pass rate)
  - Performance: Preview completes in <50ms (faster than actual execution)
  - Updated tool documentation in `docs/tools/rename_note.md` with usage examples
  - Completes Phase 5 of rename_note tool roadmap - all planned features now implemented

- **Boot Recovery System** (MCP-119, 2025-11-02 06:22): Implemented automatic recovery mechanism detecting and rolling back incomplete transactions from server crashes during boot
  - Added `recoverPendingTransactions()` function to `src/index.ts` (92 lines) executing early in server boot sequence before handler registration
  - Scans `~/.config/mcp-lifeos/wal/` directory for orphaned WAL entries on server startup
  - Skips WALs younger than 1 minute (may be active transactions from concurrent processes)
  - Attempts automatic rollback via `TransactionManager.rollback()` for stale WALs (>1min old)
  - Logs recovery results with status symbols: ✅ success, ⚠️ partial recovery, ❌ failed recovery
  - Preserves WAL files on failed or partial recovery for manual intervention
  - Graceful degradation: server continues startup regardless of recovery outcome (non-blocking)
  - Performance: Recovery overhead <5s for typical scenarios
  - Test coverage: 15 comprehensive integration tests in `tests/integration/boot-recovery.test.ts` covering WAL scanning, recovery operations, graceful degradation, edge cases
  - Full test suite: 674/679 tests passing (5 skipped, 99.3% pass rate)
  - Manual testing confirmed operational boot recovery with proper WAL cleanup
  - Foundation for reliable crash recovery ensuring vault consistency after unexpected server termination

### Changed

- 2025-11-04 05:30 - refactor: eliminate VaultUtils facade, migrate to domain modules (MCP-91)

- **VaultUtils Facade Elimination** (MCP-91, 2025-11-04): Completed Phase 4/5 of vault-utils decomposition by fully eliminating the 483-line VaultUtils facade class and migrating all consumers to direct domain module imports
  - **Core Refactoring**: Deleted `src/modules/files/vault-utils.ts` (483 lines) - eliminated god class anti-pattern and completed architectural decomposition that began with MCP-141 through MCP-144
  - **New Domain Modules Created**:
    - `src/modules/links/link-text-builder.ts`: buildNewLinkText(), updateNoteLinks() for wikilink construction and replacement
    - `src/shared/metadata-utils.ts`: getLocalDate(), normalizeTagsToArray(), matchesContentType(), hasAnyTag() for date/tag/content-type utilities
    - `src/modules/search/search-utilities.ts`: findNoteByTitle(), findNotes(), getAllNotes(), searchNotes() for search and discovery operations
  - **Module Organization**: Files module now exports 7 focused domain functions (note-crud, daily-note-service, file-io, content-insertion, yaml-operations, folder-operations); Links module exports link-text-builder + existing link-scanner/updater; Search module exports search-utilities + existing SearchEngine/QueryParser; Shared module exports metadata-utils + existing path/text/config utilities
  - **Production Files Updated** (7): Updated tool-router.ts and 6 server handlers (utility, note, legacy-alias, consolidated, metadata, link-updater) to use direct domain imports instead of VaultUtils facade
  - **Test Infrastructure Updated** (25 files): Created `tests/helpers/test-utils.ts` with resetTestSingletons() placeholder (no-op pending MCP-92), updated vault-setup.ts to use new helper, migrated 18 test files for resetSingletons pattern, updated 7 test files for direct method imports
  - **Documentation Complete** (18 files): Updated 11 tool docs, 3 architecture docs (ARCHITECTURE.md, ADR-002, ADR-004), 4 development guides (TESTING.md, DEPLOYMENT-GUIDE.md, MCP-108-IMPLEMENTATION-CONTEXT.md, README.md) to reflect domain module architecture
  - **Memory Consolidation** (5 files): Updated testing_guide.md, vault_integration_patterns.md, obsidian_integration.md, wal_transaction_patterns.md, code_quality_patterns.md to document facade elimination pattern and migration path
  - **Implementation Contracts**: Created `dev/contracts/MCP-91-contracts.ts` (800+ lines) defining interfaces, behavioral contracts (MUST/MUST NOT), validation gates, and module responsibility boundaries
  - **Test Results**: 805/808 tests passing (100% of non-skipped tests), TypeScript compilation: 0 errors, net code reduction: 448 lines (254 insertions, 702 deletions across 36 files)
  - **Zero Breaking Changes**: Internal refactoring only - all MCP tools remain unchanged, no user-facing impact
  - **Follow-up Work**: MCP-92 implemented proper singleton reset methods to replace no-op placeholder

- **Transaction Integration with rename_note** (MCP-118, 2025-11-01 21:56): Integrated TransactionManager with rename_note tool providing atomic rename operations with automatic rollback
  - Refactored `renameNoteHandler` in `src/server/handlers/note-handlers.ts` to delegate all rename operations to TransactionManager.execute()
  - Singleton pattern for TransactionManager instance with lazy initialization to reduce overhead
  - Removed "success with warnings" pattern - operations now return explicit transaction failures with detailed metadata
  - BREAKING CHANGE: Warnings array removed from success responses (RenameNoteOutput) - failures now return TRANSACTION_FAILED error code instead of partial success
  - Added transaction correlation ID and performance metrics to success responses (correlationId, metrics with totalTimeMs and phaseTimings)
  - Extended `RenameNoteError` with transaction error codes: TRANSACTION_PLAN_FAILED, TRANSACTION_PREPARE_FAILED, TRANSACTION_VALIDATE_FAILED, TRANSACTION_COMMIT_FAILED, TRANSACTION_ROLLBACK_FAILED, TRANSACTION_STALE_CONTENT, TRANSACTION_FAILED
  - Added comprehensive `TransactionMetadata` interface in contracts providing phase, correlationId, affectedFiles, rollbackStatus, failures array, recoveryAction, walPath, and recoveryInstructions
  - Updated tool description in `src/server/tool-registry.ts` to document Phase 4 features (atomic transactions, automatic rollback, vault-wide link updates, SHA-256 staleness detection, WAL crash recovery)
  - Standardized error creation with `createRenameError()` helper ensuring consistent error structure
  - Test coverage: 20+ integration tests in `tests/integration/rename-note.integration.test.ts` covering transaction success, rollback scenarios, metadata in errors, no warnings in success, backward compatible inputs
  - Vault operations are now all-or-nothing with automatic rollback on any failure preventing partial states

### Documentation

- **Architecture Update** (2025-11-01 18:39): Added WAL Manager and Transaction Manager sections to ARCHITECTURE.md documenting new infrastructure components for atomic rename operations
  - Added WAL Manager section describing Write-Ahead Log infrastructure for transaction persistence, recovery, and cleanup (MCP-115)
  - Added Transaction Manager section documenting five-phase atomic transaction protocol with rollback capability and staleness detection (MCP-117)
  - Updated timestamp to reflect latest documentation changes
  - Inserted sections after Template System and before Analytics for logical component flow

### Removed

- **Unused Anthropic SDK Dependency** (2025-11-02 23:22): Removed @anthropic-ai/sdk package that was declared but never used in the codebase
  - Removed @anthropic-ai/sdk from dependencies (was at version 0.52.0)
  - Reduces bundle size by ~200KB+ and eliminates 3 transitive dependencies (json-schema-to-ts, ts-algebra, @babel/runtime)
  - Package was never imported or used - all "anthropic" references were display strings only
  - Closed Dependabot PR #127 (attempted upgrade to 0.68.0)
  - MCP server does not directly call Anthropic API - it provides MCP tools for Claude Desktop to use
  - Cleaner dependency tree with only actively-used packages

### Added

- **Transaction Manager Core Protocol** (MCP-117, 2025-11-01 18:39): Implemented five-phase atomic transaction protocol for file rename operations with full rollback capability, Write-Ahead Logging (WAL), and staleness detection
  - Created `src/modules/transactions/transaction-manager.ts` (691 lines) with TransactionManager class providing execute(), plan(), prepare(), validate(), commit(), success(), abort(), rollback() methods for managing atomic rename transactions
  - Five-phase protocol ensures vault consistency: PLAN (build manifest with SHA-256 hashes), PREPARE (stage files and write WAL), VALIDATE (detect stale content), COMMIT (atomically promote staged files), SUCCESS/ABORT (cleanup or rollback)
  - SHA-256 hash validation detects file modifications during transaction (staleness detection) throwing TRANSACTION_STALE_CONTENT error to prevent writing stale content
  - Integrates with two-phase link updater (MCP-116): render mode during plan phase for preview, commit mode during commit phase for atomic link updates
  - UUID v4 correlation ID tracking throughout all phases for transaction tracing and recovery
  - WAL integration: writes during prepare phase, updates at each phase transition, deletes on success, preserves on failure for manual recovery
  - Graceful rollback with partial recovery support: automatic restoration from WAL on abort, generates manual recovery instructions when automatic rollback fails
  - Phase timing metrics collection for performance monitoring
  - New error codes in `src/error-types.ts`: TRANSACTION_PLAN_FAILED, TRANSACTION_PREPARE_FAILED, TRANSACTION_VALIDATE_FAILED, TRANSACTION_COMMIT_FAILED, TRANSACTION_ROLLBACK_FAILED, TRANSACTION_STALE_CONTENT
  - Test coverage: 31 comprehensive unit tests in `tests/unit/transaction-manager.test.ts` (869 lines) with 100% pass rate covering all phases, error propagation, and full execution scenarios
  - Zero external dependencies (Node.js built-ins only: crypto for SHA-256/UUID, fs for file operations, path for path manipulation)
  - Foundation for MCP-118 integration with rename_note tool - not yet exposed via MCP tools
  - TypeScript contracts from `dev/contracts/MCP-108-contracts.ts`: TransactionState, TransactionManifest, TransactionResult, RollbackResult, WALEntry

- **Two-Phase Link Updater** (MCP-116, 2025-11-01 16:49): Refactored link updater to support three operational modes separating rendering from committing for atomic transactions
  - Extended `updateVaultLinks()` with mode parameter supporting 'render', 'commit', and 'direct' modes
  - RENDER mode: Read-only operation that scans vault, reads affected files, computes updated content, returns content map without writing (returns LinkRenderResult with performance metrics)
  - COMMIT mode: Writes pre-rendered content atomically from content map, uses existing atomic write infrastructure from MCP-114 (returns LinkUpdateResult)
  - DIRECT mode: Legacy Phase 3 behavior (read + update + write in single operation) maintained for backward compatibility, used as default when mode not specified
  - Function overloading with TypeScript signatures ensuring type safety for each mode
  - Shared helper `scanAndGroupReferences()` eliminates code duplication between render and direct modes
  - Memory characteristics documented: typical ~1-2KB per note, 1-10MB for 1000 affected files, 100-200MB for 10K+ files
  - Foundation for MCP-117 TransactionManager integration enabling atomic rename with link updates
  - Test coverage: 18+ new unit tests in `tests/unit/link-updater-modes.test.ts` covering all three modes, backward compatibility, and error handling with 100% pass rate
  - Zero breaking changes: existing code continues using default direct mode without modification
  - Prepared for future WAL integration: LinkCommitInput includes manifestEntries field for transaction validation

- **Link Update Implementation** (MCP-107, 2025-10-31 20:54): Implemented automatic wikilink updates after note rename (Phase 3 of rename_note tool)
  - Created `src/link-updater.ts` (152 lines) providing `updateVaultLinks()` orchestration function for vault-wide link updates
  - Pure orchestration layer delegating all link update logic to `VaultUtils.updateNoteLinks()` (regex-based link rewriting)
  - Integrated with `rename_note` handler: when `updateLinks: true`, applies link updates after successful file rename
  - Preserves all wikilink formats: basic `[[OldName]]`, alias `[[OldName|Custom]]`, heading `[[OldName#Heading]]`, embed `![[OldName]]`
  - Graceful failure handling: continues processing remaining files on individual failures, returns partial success status
  - Performance metrics: tracks scan time (from LinkScanner) and update time separately
  - Sequential file updates for iCloud sync safety (no parallel writes)
  - Comprehensive TypeScript contracts in `dev/contracts/MCP-107-contracts.ts` defining result schemas and failure handling
  - Test coverage: 24 new tests (12 unit, 12 integration) with 100% pass rate
  - No rollback mechanism yet (vault may be left inconsistent on link update failures) - limitation documented in tool responses
  - Activates `updateLinks` parameter in rename_note tool (Phase 1 limitation removed)

- **WAL Infrastructure** (MCP-115, 2025-11-01 13:29): Created WALManager class for Write-Ahead Log persistence, recovery, and cleanup (infrastructure foundation for atomic rename transactions)
  - Created `src/wal-manager.ts` (291 lines) with WALManager class providing write/read/delete/scan operations for transaction logs
  - WAL storage location: `~/.config/mcp-lifeos/wal/` (XDG-compliant, external to vault, avoids iCloud sync conflicts)
  - Filename format: `{timestamp}-rename-{correlationId}.wal.json` with filesystem-safe timestamp formatting
  - Schema version 1.0 with validation and future-proofing for schema evolution
  - UUID v4 correlation ID validation ensuring transaction tracking integrity
  - Automatic README.md generation in WAL directory explaining purpose and recovery procedures
  - Age-based WAL scanning: `scanPendingWALs()` returns only WALs older than 1 minute (excludes active transactions)
  - Graceful corrupted JSON handling during scans (logs errors, continues processing valid WALs)
  - Human-readable JSON formatting (pretty-printed with 2-space indentation) for debugging
  - Methods declared async for future-proofing (e.g., remote WAL storage) but currently use synchronous fs operations
  - Test coverage: 15+ unit tests in `tests/unit/wal-manager.test.ts` (535 lines) with 100% pass rate covering all operations and edge cases
  - No transaction integration yet - pure infrastructure layer for MCP-108 atomic rename implementation
  - Foundation for rollback-capable rename operations with link update safety

- **Atomic File Operations Foundation** (MCP-114, 2025-11-01 02:29): Extended VaultUtils.writeFileWithRetry() with atomic write capability using native Node.js fs temp-file-then-rename pattern
  - Added AtomicWriteOptions interface with atomic mode, retry configuration, and telemetry tracking flags
  - Opt-in atomic writes via `{ atomic: true }` parameter using `.mcp-tmp-{timestamp}-{filename}` temp files and POSIX atomic fs.renameSync()
  - Comprehensive error handling with try/catch/finally blocks ensuring temp file cleanup on all error paths
  - Full iCloud retry integration with existing ICLOUD_RETRY_CONFIG (3 retries, exponential backoff)
  - Zero new dependencies - uses native Node.js fs only
  - Code quality improvements: extracted retryWrite() and syncSleep() helpers eliminating retry logic duplication from 3 locations (net -12 lines)
  - Improved error diagnostics distinguishing atomic vs non-atomic failures with operation context
  - 100% backward compatible: atomic defaults to false, no changes to existing callers
  - Test coverage: 15 new unit tests with 100% pass rate, 574/579 existing tests passing (no regressions)
  - Foundation for MCP-108 transaction safety and MCP-115 WAL infrastructure
  - Contract-driven development using specifications from dev/contracts/MCP-108-contracts.ts

- **Link Detection Infrastructure** (MCP-106, 2025-10-31 04:49): Implemented read-only link scanner for vault-wide wikilink detection (Phase 2 of rename_note tool)
  - Created `src/link-scanner.ts` (426 lines) with LinkScanner class providing 3 static methods for vault-wide link scanning
  - Added centralized `WIKILINK_PATTERN` constant to `src/regex-utils.ts` supporting all Obsidian wikilink formats (basic, alias, heading, block reference, embed)
  - Made `SearchEngine.getAllNotes()` public for efficient cache-based vault access (eliminates unnecessary search scoring overhead)
  - Regex-based approach (simpler and faster than AST parsing) with comprehensive filtering options (code blocks, frontmatter, embeds, case sensitivity)
  - Performance targets: <5000ms for 1000+ notes, <50ms per note, <10ms per 1000 lines
  - Comprehensive TypeScript contracts in `dev/contracts/MCP-106-contracts.ts` defining input/output schemas and error handling
  - Test coverage: 42 new tests (30 unit, 12 integration) with 100% pass rate, all existing tests passing
  - Fixed regex instantiation bug (preserves global flag for multi-link detection on same line)
  - Applied code review optimizations: direct cache access via getAllNotes(), regex flag preservation, accurate cache documentation
  - Foundation for Phase 3 (MCP-107: Link Updates) - no MCP tool exposure yet, internal infrastructure only

- **Basic Rename Tool** (MCP-105, 2025-10-31 02:40): Added rename_note tool (Phase 1: basic rename without link updates)
  - Implemented rename_note handler in `src/server/handlers/note-handlers.ts` following established note handler patterns
  - Enhanced `VaultUtils.moveItem()` with optional `newFilename` parameter for zero-duplication architecture (adds 1 line, maintains backward compatibility)
  - Registered rename_note as 13th always-available tool with proper MCP annotations (readOnly: false, idempotent: false, openWorld: true)
  - Created comprehensive TypeScript contracts in `dev/contracts/MCP-105-contracts.ts` defining input/output schemas, error codes, and behavioral constraints
  - Accepts forward-compatible parameters (`updateLinks`, `dryRun`) for future phases without breaking changes
  - Implemented structured error handling with 5 error codes: FILE_NOT_FOUND, FILE_EXISTS, INVALID_PATH, PERMISSION_DENIED, UNKNOWN_ERROR
  - Added Phase 1 limitation warnings in responses (link updates deferred to MCP-107, dry-run to MCP-109)
  - Test coverage: 18 new tests (10 unit, 8 integration) with 100% pass rate, all 475 existing tests passing
  - Manual verification completed in Claude Desktop live environment
  - Updated tool count validation to 13 in `src/index.ts`
  - Path normalization and security validation via existing `normalizePath()` utility

### Changed

- **Architecture Documentation Update** (2025-11-01 at 3:00 AM): Updated docs/ARCHITECTURE.md to document MCP-114 atomic file operations capability
  - Added "Atomic Operations" subsection to Vault Utils documenting opt-in atomic writes via `writeFileWithRetry({ atomic: true })`
  - Documented temp-file-then-rename pattern using `.mcp-tmp-{timestamp}-{filename}` temp files and POSIX atomic `fs.renameSync()`
  - Highlighted iCloud retry integration and zero new dependencies (native Node.js fs only)
  - Noted foundation for MCP-108 transaction safety
  - Updated "Last Updated" timestamp to 2025-11-01

- **Switch Statement Removal** (MCP-99, 2025-10-30 21:39): Completed request handler extraction by removing switch statement entirely from index.ts, achieving pure factory pattern
  - Deleted 418-line switch statement (lines 222-639) from `src/index.ts`, eliminating all inline tool logic
  - Removed 3 mode guard checks from `src/server/handlers/legacy-alias-handlers.ts` enabling legacy alias handlers to work in all tool modes
  - Simplified hybrid dispatch by removing `toolModeConfig.mode !== 'legacy-only'` check, routing all legacy alias tools through registry in all modes
  - Reduced `src/index.ts` from 724 to 307 lines (-417 lines, -57% reduction from pre-MCP-99, -83% from original 1,797 lines)
  - Achieved target line count of 306 lines (actual: 307, within 1 line of goal)
  - All 35+ tool handlers now in dedicated modules with 100% registry-based routing (zero inline tool logic)
  - Updated 3 legacy alias handler tests to reflect new behavior (legacy aliases now work in legacy-only mode)
  - Test results: 449/454 tests passing (99.1% pass rate), 1 pre-existing flaky test unrelated to MCP-99
  - TypeScript clean build with no errors, server startup verified with consolidated-only mode
  - Unblocks MCP-9 for tool file reorganization with clean handler architecture

- **Always-Available Handler Extraction** (MCP-98, 2025-10-30 18:08): Extracted 9 always-available tool handlers with independent implementations into 3 logically-organized modules
  - Added `src/server/handlers/note-handlers.ts` (254 lines) with read_note, edit_note, and insert_content handlers for note CRUD operations
  - Added `src/server/handlers/utility-handlers.ts` (359 lines) with get_server_version, get_daily_note, diagnose_vault, and move_items handlers for server utilities
  - Added `src/server/handlers/metadata-handlers.ts` (224 lines) with get_yaml_rules and list_yaml_property_values handlers for YAML/metadata operations
  - Introduced `registerNoteHandlers()`, `registerUtilityHandlers()`, and `registerMetadataHandlers()` APIs for registry integration with lazy initialization
  - Integrated handler modules into request handler registry chain in `src/server/request-handler.ts` with special analytics exemption for get_daily_note
  - Reduced `src/index.ts` by 591 lines (39% reduction) while preserving analytics tracking, path normalization, and error handling
  - Extended `VaultUtils.moveItem()` to return itemType for type-safe handler implementations, eliminating direct fs.statSync calls
  - Created TypeScript contracts in `dev/contracts/MCP-98-contracts.ts` (377 lines) defining handler signatures and behavioral requirements
  - Applied 7 code review fixes including version metadata consistency, duplicate code removal, double analytics prevention, and type safety improvements
  - All 450/454 existing tests passing (99.1% pass rate) with manual verification of all 9 extracted handlers
  - Technical debt: Unit test coverage for extracted handlers recommended in follow-up cycle (~150-200 lines per handler)

- **Legacy Alias Handler Extraction** (MCP-97, 2025-10-30 09:11): Extracted 11 legacy tool alias handlers into dedicated module following established factory pattern
  - Added `src/server/handlers/legacy-alias-handlers.ts` (401 lines) with individual handler factories for backward compatibility
  - Introduced `registerLegacyAliasHandlers()` and `getLegacyAliasHandler()` public APIs for registry integration and hybrid dispatch
  - Integrated legacy alias handlers into request handler registry chain in `src/server/request-handler.ts`
  - Reduced `src/index.ts` by ~212 lines while preserving deprecation warnings and parameter mapping logic (contentType→query, pattern→query)
  - Added hybrid dispatch fallback pattern for legacy aliases mirroring consolidated tools (MCP-96)
  - Created comprehensive test coverage: 17 unit tests and 11 integration tests validating parameter mapping, mode guards, and deprecation warnings
  - All 11 legacy aliases (6 search, 1 template, 4 list) redirect to consolidated tools with backward-compatible parameter translation

- **Consolidated Handler Registry** (MCP-96, 2025-10-29 19:10): Populated the request-handler map with consolidated tool implementations and hybrid dispatch safeguards
  - Added `dev/contracts/MCP-96-contracts.ts` exposing `MutableToolHandlerRegistry`, `RequestHandlerWithClientContext`, and `UnknownToolError` for legacy fallback detection
  - Introduced `src/server/handlers/consolidated-handlers.ts` and refactored `src/server/request-handler.ts` to register `search`, `create_note`, and `list` through analytics-aware wrappers
  - Simplified `src/index.ts` to delegate tool execution to the registry, enabling client-context updates before each request
  - Expanded Jest coverage (unit and integration suites) to assert consolidated execution paths, mode gating, and fallback error propagation

- **Request Handler Infrastructure** (MCP-95, 2025-10-29 15:40): Established dedicated request handler factory module with infrastructure-only guardrails
  - Added `src/server/request-handler.ts` providing `createRequestHandler`, cached `isToolAllowed` validation, and analytics wrapper utilities
  - Created contracts in `dev/contracts/MCP-95-contracts.ts` and enhanced MCP-38 contracts so `validateMaxResults` returns structured metadata instead of throwing
  - Introduced unit and integration coverage (`tests/unit/server/request-handler.test.ts`, `tests/integration/request-handler-empty-registry.test.ts`) plus updated token-limit suites to assert new validation result shape
  - Registry remains intentionally empty pending MCP-96/97; guard prevents premature handler registration while maintaining existing runtime behavior

- **Tool Registry Extraction** (MCP-7, 2025-10-28 16:50): Extracted tool registration logic into dedicated pure function module
  - Created src/server/tool-registry.ts (856 lines) with 6 exported pure functions (public API: getConsolidatedTools, getLegacyTools, getLegacyAliases, getAlwaysAvailableTools, getToolsForMode, addVersionMetadata) plus internal helpers (validateToolCount)
  - Reduced src/index.ts from 2,588 to 1,797 lines (-791 lines, -30.5%)
  - Eliminated 400 lines of code duplication through shared constants
  - Tool registry provides mode-based assembly (legacy-only: 21 tools, consolidated-only: 13 tools, consolidated-with-aliases: 24 tools)
  - Contract-driven development with explicit TypeScript interfaces and dependency injection
  - Created comprehensive test suite: 17 unit tests achieving 100% coverage
  - No breaking changes: All existing functionality preserved
  - Foundation for future decomposition: Next phase is MCP-8 (request handlers)

- **MCP Server Factory Extraction** (MCP-6, 2025-10-28 12:13): Extracted server bootstrap logic into reusable factory module
  - Created src/server/mcp-server.ts (238 lines) with createMcpServer() factory function
  - Reduced src/index.ts from 2,659 to 2,550 lines (-109 lines)
  - Factory handles server instantiation, analytics initialization, session ID generation, and stdio transport
  - Created comprehensive test suite: 22 unit tests covering all factory capabilities
  - No breaking changes: All existing functionality maintained
  - Foundation for future decomposition: MCP-7 (tool registration) and MCP-8 (request handlers)
=======
## [3.0.0] - 2025-11-05

- **BREAKING**: Removed `warnings` array from `rename_note` success responses - operations now fully atomic with transaction error codes (MCP-118).
- Implemented atomic rename operations with five-phase transaction protocol, SHA-256 staleness detection, WAL crash recovery, vault-wide link updates (all formats), dry-run preview, and boot recovery (MCP-105–124).
- Added custom instruction system with hot-reload for automatic YAML defaults, content boilerplate, and LLM guidance metadata (MCP-90, MCP-92, MCP-121, MCP-150).
- Completed modularization into 24 domain modules with zero circular dependencies and eliminated 483-line VaultUtils facade (MCP-91, MCP-133–148).
- Established request handler infrastructure with pure factory pattern reducing `src/index.ts` from 2,224 to 503 lines (77% reduction) (MCP-6–10, MCP-95–99).
- Added 54 integration tests, machine-readable tool schemas, Unix-only platform policy (macOS, Linux, WSL2), and generalized documentation for external users (MCP-10, MCP-14, MCP-100, MCP-164).
- Fixed test isolation, template engine bugs, EPIPE race conditions, and tool count inconsistencies (MCP-129, MCP-148, MCP-150, MCP-164).
- Removed unused `@anthropic-ai/sdk` dependency (~200KB reduction).
>>>>>>> 3802104d

## [2.0.1] - 2025-10-27

- Restored all failing test suites (MCP-63–65) and centralized path normalization for daily note workflows.
- Consolidated `.md` handling inside `path-utils` and moved version metadata to `package.json` (MCP-82, MCP-89).

## [2.0.0] - 2025-10-24

- Introduced `TOOL_MODE` with consolidated defaults, preserved legacy aliases, and renamed `create_note_smart` to `create_note` (MCP-60).
- Typed key tool inputs (`EditNoteInput`, `InsertContentInput`, `MoveItemsInput`) to tighten developer ergonomics (MCP-40).
- Rebuilt documentation: lean README, dedicated API reference, and focused guides for configuration, templates, integrations, and troubleshooting.
- Standardized recovery-focused error copy across template, file, and YAML flows using reusable guidance patterns (MCP-39).
- Added optional `format` parameter for search/list to trim token usage while keeping detailed mode for compatibility (MCP-37).
- Migrated contracts to `dev/`, enriched tool docs with title extraction guidance and usage examples (MCP-29, MCP-36).
- Tagged tools with read/write/idempotent hints and published reference docs for server metadata, diagnostics, listing, smart note creation, and search (MCP-35 and related doc work).
- Hardened analytics, templates, task creation, and test isolation to keep production vaults clean (#83–#90).

## [1.8.0] - 2025-06-28

- Preserved analytics across restarts, fixed ES module regressions, and completed JSONL migration (#83).
- Delivered daily note template support, automatic task creation dates, and timezone regression coverage (#86–#90).
- Instrumented consolidated tools for usage analytics and documented the v2.0.0 rollout plan.

## [1.7.0] - 2025-06-05

- Added telemetry dashboard for routing decisions with negligible runtime overhead (#76).
- Finished tool consolidation with universal search/list/create flows and backward-compatible aliases (#62).

## [1.6.0] - 2025-06-04

- Shipped advanced YAML property search with caching, null handling, and updated documentation (#61).
- Improved repeat search performance while keeping `SearchResult` payloads stable.

## [1.5.0] - 2025-06-04

- Enabled natural-language YAML queries with entity extraction, confidence feedback, and graceful fallbacks (#70).
- Bolstered YAML parsing resilience to handle malformed frontmatter safely.

## [1.4.0] - 2025-06-04

- Added `list_yaml_property_values` for vault-wide property analysis and reporting (#57).
- Removed the deprecated web interface in favor of OpenWebUI guidance.

## [1.3.0] - 2025-06-02

- Introduced `list_yaml_properties` to inventory vault metadata and spot inconsistencies (#53).

## [1.2.1] - 2025-06-02

- Delivered context-aware `insert_content` targeting plus race-condition hardening in join logic (#29).

## [1.2.0] - 2025-01-29

- Added `get_yaml_rules`, comprehensive deployment docs, an automated setup script, and standardized project layout (#15, #19).
- Fixed template YAML parsing and reorganized scripts/docs for long-term maintainability (#17).

## [1.1.1] - 2025-01-29

- Removed unsupported schema `oneOf` to restore `move_items` compatibility.

## [1.1.0] - 2025-01-29

- Added `move_items` with batch operations, destination controls, and protective validation (#26).
- Preserved spaces and safe special characters in note filenames across creation tools (#25).<|MERGE_RESOLUTION|>--- conflicted
+++ resolved
@@ -7,426 +7,6 @@
 
 ## [Unreleased]
 
-<<<<<<< HEAD
-### Documentation
-
-- 2025-11-04 - docs: prepare documentation for external users
-  - Generalized ARCHITECTURE.md to remove internal-only references and private Linear workflows
-  - Pruned guides for external users (removed private team references and internal tooling details)
-  - Linked all TODO comments to Linear issues and created tracking issues for technical debt
-
-### Added
-
-- 2025-11-04 21:40 - feat: expose parsed instruction guidance to LLM clients (MCP-121)
-
-- **Instruction Guidance Metadata** (MCP-121, 2025-11-04): Implemented guidance formatting and injection to surface custom instruction requirements to LLM clients via tool response content
-  - **Guidance Formatting**: Created `formatGuidanceText()` function that formats `NoteGuidanceMetadata` as LLM-readable Markdown with note type, required YAML fields (max 5), expected headings (max 3), temporal hints, and timezone information
-  - **MCP Protocol Compliance**: Critical discovery - `_meta` field is NOT visible to LLM (only to client application), guidance must be included in response `content` text to be visible during tool calls
-  - **Tool Integration**: Integrated guidance into `create_note` handler in `consolidated-handlers.ts`, guidance appended to response content with visual separator and emoji indicator for clarity
-  - **Type System**: Added `NoteGuidanceMetadata` interface to `src/shared/types.ts` with optional fields for note type, required YAML (capped at 5 fields), headings (capped at 3), temporal hints, applied rules (capped at 10), timezone, and style guide ID
-  - **InstructionProcessor Integration**: Enhanced `buildGuidance()` method to extract guidance from parsed custom instruction rules, integrated with hot-reload mechanism for real-time updates
-  - **Test Coverage**: Added 20 comprehensive unit tests in `tests/unit/server/guidance-formatting.test.ts` covering complete rendering (3 tests), partial handling (4 tests), edge cases (5 tests), token efficiency (2 tests), real-world scenarios (4 tests), MCP protocol compliance (2 tests), test count increased from 818→838 (835/838 passing)
-  - **Manual Verification**: Tested via live LifeOS MCP server, confirmed guidance appears in `create_note` responses with proper Markdown formatting, restaurant template auto-detection triggers guidance correctly
-  - **Token Efficiency**: Guidance formatted concisely to respect token budgets (5 YAML fields max, 3 headings max), minimal output for empty guidance objects
-  - **Acceptance Criteria Met (5/5)**: Guidance from InstructionProcessor outputs ✅, tool responses include guidance in content ✅, token efficiency maintained ✅, graceful fallback for missing instructions ✅, comprehensive test coverage ✅
-
-- 2025-11-04 22:47 - feat: implement custom instruction rule parsing and application (MCP-150)
-
-- **Custom Instruction Rule Parsing & Application** (MCP-150, 2025-11-04): Implemented complete rule parsing and application logic for custom instructions, enabling automatic YAML defaults, content boilerplate injection, and template-specific customizations
-  - **Phase 1 - Rule Format & Parsing**: Implemented parsing for nested JSON rules from `config/custom-instructions.json` with note-type-specific filtering (e.g., `noteCreationRules.restaurant` → restaurant rules), support for legacy string rules (backward compatibility), graceful fallback on invalid JSON
-  - **Phase 2 - Context Modification**: Enhanced `InstructionProcessor` with `parseRulesForOperation()` (extracts note-type rules), `applyNoteCreationRules()` (YAML defaults + content structure), note-type normalization (daily→dailyNotes, books→book, placetovisit→placeToVisit), proper rule merging (general + note-specific rules)
-  - **Phase 3 - Tool Integration**: Integrated into `tool-router.ts` (moved instruction application AFTER template detection for correct note-type), enhanced `template-engine.ts` (merges `modifiedFrontmatter` over template frontmatter, prepends `modifiedContent` to template content), fixed `template-engine-dynamic.ts` (now applies instruction modifications like TemplateEngine)
-  - **Critical Fixes**: DynamicTemplateEngine now respects custom instructions (was previously ignoring them), note-type key normalization prevents rule mismatch, filename format implementation with date-fns (YYYY-MM-DD naming for daily notes), merged general + note-specific rules for proper activation
-  - **Test Coverage**: Added 10 new comprehensive tests covering normalization, merging, formatting, YAML defaults, content structure, test count increased from 808→818 (815/818 passing, 99.6%)
-  - **Real-World Validation**: Tested via lifeos MCP server with rebuilt project, verified restaurant note auto-detection with YAML defaults (`category: [Restaurant]`, `tags: [restaurant]`), daily note creation with required headings, all test artifacts cleaned from vault
-  - **Configuration Structure**: Single file approach using nested JSON in `config/custom-instructions.json` (noteCreationRules, editingRules, templateRules with note-type-specific sub-rules), supports both structured JSON and legacy string rules
-  - **TypeScript Compliance**: Zero type errors, successful build, `ModifiedInstructionContext` interface with `modifiedFrontmatter`, `modifiedContent`, `modifiedTemplate` fields
-  - **Zero Breaking Changes**: MCP-92 hot-reload infrastructure preserved, backward compatibility with legacy rules maintained, all existing tests continue passing
-  - **Acceptance Criteria Met (8/8)**: Daily note YYYY-MM-DD naming ✅, restaurant default tags ✅, content boilerplate ✅, hot-reload ✅, >90% coverage ✅, no MCP-92 breaking changes ✅, legacy string rules ✅, clear error messages ✅
-
-- 2025-11-04 07:01 - feat: implement hot-reload custom instructions (MCP-92)
-
-- **Hot-Reload Custom Instructions** (MCP-92, 2025-11-04): Implemented file-based instruction loading with hot-reload, rule branching logic, and tool integration demonstrating instruction-aware workflows
-  - **Phase 1 - File-Based Loading**: Implemented `readInstructionFile()` and `parseInstructionFile()` methods using `readFileWithRetry` for resilience, JSON parsing with validation, caching with file mtime, graceful fallback to inline config on errors
-  - **Phase 2 - Rule Application Logic**: Enhanced `applyInstructions()` with branching on `context.operation` (create/edit/insert/template), rule type selection (noteCreationRules/editingRules/templateRules), rule detection logging, and tracking via `appliedRules` array
-  - **Phase 3 - Tool Integration**: Integrated `InstructionProcessor` into `src/tool-router.ts::executeCreateNote()` with telemetry tracking, demonstrating instruction-aware note creation workflow
-  - **Hot-Reload Mechanism**: File changes detected via existing `fs.watch()` infrastructure from MCP-90, cache invalidation on file change, lazy reload on next `getInstructions()` call (no active push)
-  - **Configuration Priority**: File-based instructions (`config.filePath`) take precedence over inline config, automatic fallback to inline on file read/parse errors, backward compatible with MCP-90 scaffolding
-  - **Test Updates**: Fixed 3 unit tests in `instruction-processor.test.ts` to reflect Phase 2 behavior (file loading attempts, updated log messages, rule detection tracking), all 805/808 tests passing (99.6%)
-  - **Contracts & Documentation**: Created `dev/contracts/MCP-92-contracts.ts` (650+ lines) defining input/output interfaces, error contracts, integration contracts, behavioral contracts (MUST/MUST NOT), and test requirements
-  - **TypeScript Compliance**: Zero type errors, successful build, `NonNullable<CustomInstructionsConfig['inline']>` return type for strict null safety
-  - **Zero Breaking Changes**: Pass-through default when no instructions configured, existing tools work unchanged, feature flag ready for future granular control
-  - **Future Work**: Full rule parsing/application (YAML defaults, naming conventions, content boilerplate), additional tool integration points (updateNote, insertContent, template processing), comprehensive integration tests
-
-- 2025-11-04 03:54 - feat: extract config & instruction scaffolding from vault-utils (MCP-90)
-
-- **Config Module & Custom Instructions Scaffolding** (MCP-90, 2025-11-04): Created infrastructure for custom instruction handling with pass-through processor and hot-reload support
-  - **Configuration Extension**: Extended `LifeOSConfig` interface with optional `customInstructions` field supporting both inline and file-based configurations
-  - **New Module**: Created `src/modules/config/` with `instruction-processor.ts` (5 methods: getInstructions, applyInstructions, initializeWatcher, clearCache, cleanup) and barrel export
-  - **CustomInstructionsConfig Interface**: Supports inline instruction definitions (noteCreationRules, editingRules, templateRules) and file-based references with hot-reload capability
-  - **Hot-Reload Infrastructure**: File watching via `fs.watch()` with lazy initialization, graceful degradation, and test isolation via `DISABLE_CONFIG_WATCH` environment variable
-  - **Phase 1 Behavior**: Pure pass-through mode - `applyInstructions()` returns context unchanged (no branching logic yet), `getInstructions()` returns inline config or warns for file paths
-  - **Test Coverage**: 23 new unit tests (all passing) with mock-based file watcher tests, brings total to 805/808 tests passing (48 test suites, 3 skipped)
-  - **Documentation**: Updated ARCHITECTURE.md with config module section, created CUSTOM-INSTRUCTIONS.md guide (examples, API reference, troubleshooting)
-  - **TypeScript Contracts**: Created `dev/contracts/MCP-90-contracts.ts` defining interfaces, error contracts, and behavioral requirements (MUST/MUST NOT)
-  - **Zero Breaking Changes**: Optional config field, backward compatible, all existing tools behave identically, server boots without errors
-  - **Future Phases**: File-based instruction reading (Phase 2), instruction branching logic (Phase 3), tool integration (Phase 4)
-
-- 2025-11-03 21:00 - refactor: complete Phase 5 modularization (MCP-145, MCP-146, MCP-147)
-
-- **Phase 5 Modularization Complete** (MCP-145, MCP-146, MCP-147, 2025-11-03): Completed final modularization phase organizing codebase into focused domain modules with zero circular dependencies
-  - **MCP-145** (Links Module): Moved `link-scanner.ts`, `link-updater.ts`, `obsidian-links.ts` to `src/modules/links/` with barrel export
-  - **MCP-146** (Transactions Module): Moved `transaction-manager.ts`, `wal-manager.ts` to `src/modules/transactions/` with barrel export
-  - **MCP-147A** (Analytics Module): Moved `analytics-collector.ts`, `usage-metrics.ts` to `src/modules/analytics/` with barrel export
-  - **MCP-147B** (Shared Utilities): Moved 9 core utility files to `src/shared/` (types, config, logger, error-types, path-utils, regex-utils, text-utils, date-resolver) with consolidated barrel export
-  - Updated ~200+ import statements across src/, tests/, dev/contracts/, .claude/commands/
-  - Fixed jest.mock() paths and dynamic import() statements in test suite
-  - Updated documentation: ARCHITECTURE.md (added module structure diagram), workflow commands, tool docs, Serena memories
-  - **Validation**: TypeScript passing, 0 circular dependencies (madge), 781/785 tests passing (4 skipped)
-  - **Module Count**: 24 modules across 7 domain areas (files: 7, templates: 5, yaml: 2, search: 3, links: 3, transactions: 2, analytics: 2)
-  - **Benefits**: Improved discoverability, maintainability, clean module boundaries, zero circular deps baseline established
-
-- 2025-11-03 19:38 - test: enable instance ID integration test (MCP-94)
-
-- 2025-11-03 19:14 - test: prevent unit tests from polluting production Obsidian vault (MCP-148)
-
-- **Test Isolation for Unit Tests** (MCP-148, 2025-11-04): Fixed unit test vault pollution by implementing proper test isolation with createTestVault() helper pattern
-  - **Problem**: Unit test in `tests/unit/server/legacy-alias-handlers.test.ts` was writing test artifacts directly to production Obsidian vault (10+ `Test-MCP99-{timestamp}.md` files in `05 - Fleeting Notes/`)
-  - **Root Cause**: Test did not use `createTestVault()` helper, defaulting to production vault path from `LIFEOS_CONFIG.vaultPath` with no cleanup hooks
-  - **Solution**: Implemented proper test isolation using `createTestVault()` with beforeEach/afterEach lifecycle hooks for automatic cleanup
-  - **Test Contract**: Created `dev/contracts/MCP-148-contracts.ts` defining test isolation requirements and production vault detection patterns
-  - **Production Safeguards**: Added global vault detection guard in `tests/setup.ts` beforeAll() hook with documentation explaining LIFEOS_CONFIG override pattern
-  - **PR Review Fixes**: Corrected incorrect `fs.promises.access()` test assertion, removed unused import, fixed contract-implementation mismatch
-  - **Validation**: All 544 unit tests pass (543 passed, 1 skipped), production vault remains clean (git status shows no test artifacts)
-  - **Test Results**: Smoke test confirmed no vault pollution after full test suite execution (782/785 total tests passing)
-  - **Zero Breaking Changes**: No production code modifications, test-only changes for isolation compliance
-
-- 2025-11-03 14:30 - test: integration testing and documentation refresh (MCP-10)
-
-- **Instance ID Uniqueness Test** (MCP-94, 2025-11-03 19:38): Enabled integration test validating unique instance ID generation across server restarts
-  - **Test Implementation**: Created integration test in `tests/integration/jsonl-final-validation.test.ts` (lines 103-169) validating UUID v4 generation mechanism used by AnalyticsCollector
-  - **Validation Scope**: Tests uniqueness across 5 simulated server restarts, validates UUID v4 format compliance, verifies process metadata (hostname, PID) consistency
-  - **Approach**: Direct testing of `randomUUID()` from crypto module (same mechanism as `AnalyticsCollector.instanceId`) avoiding spawned process analytics file writing issues
-  - **Test Results**: ✅ All 782 tests passing (3 skipped), new test executes in <2ms, validates 100% uniqueness across generated IDs
-  - **Format Validation**: Confirms UUID v4 pattern `/^[0-9a-f]{8}-[0-9a-f]{4}-4[0-9a-f]{3}-[89ab][0-9a-f]{3}-[0-9a-f]{12}$/i`
-  - **Technical Note**: Skips full MCP server process spawning (analytics file writing for spawned processes has known issues), tests underlying generation logic directly for reliability
-  - **Zero Breaking Changes**: No production code changes, test-only addition
-  - **Cycle Impact**: Completes MCP-94 (low priority test infrastructure work from Test Infrastructure Stabilization project)
-
-- **Integration Testing and Documentation Refresh** (MCP-10, 2025-11-03 14:30): Comprehensive validation of server decomposition with module boundary tests, MCP protocol compliance tests, and documentation updates reflecting completed architecture
-  - **Test Coverage**: Created 54 new integration tests across 6 test files validating factory patterns, lazy initialization, registry dispatch, transport independence, and tool mode enforcement
-  - **Shared Test Utility**: Extracted `tests/helpers/vault-setup.ts` reducing duplication across integration tests with standard temporary vault setup pattern
-  - **Module Boundary Tests (32 tests)**: Factory instantiation (8 tests), handler initialization (8 tests), hybrid dispatch (16 tests) validating server lifecycle, analytics singleton, session ID generation (UUID v4), context propagation, fallback handling
-  - **Protocol Compliance Tests (22 tests)**: Stdio transport (10 tests), tool mode enforcement (12 tests) validating MCP spec conformance, tool availability across modes (legacy-only: 21 tools, consolidated-only: 13 tools, consolidated-with-aliases: 24 tools)
-  - **Documentation Updates**:
-    - ADR-004 (project roadmap): Marked decomposition complete with final metrics (2224→503 lines, 77% reduction, validated via MCP-10)
-    - ADR-002 (strategic pivot): Updated line counts and completion status, success metrics reflect 99.5% test pass rate
-    - request-handler-infrastructure.md: Documented pure factory pattern with no inline handler references, marked all follow-up work complete (MCP-96/97/98/99)
-    - ARCHITECTURE.md: Updated "Last Updated" to 2025-11-03 confirming accuracy with current module structure
-  - **Test Results**: 778 tests passing (54 new integration tests + 724 existing), 99.5% pass rate maintained, 3 skipped unrelated
-  - **Contract Validation**: All acceptance criteria from dev/contracts/MCP-10-contracts.ts met, TypeScript interfaces ensure type safety
-  - **Zero Breaking Changes**: MCP tool interfaces unchanged, existing functionality preserved, runtime behavior identical
-  - **Validates Decomposition**: End-to-end validation of MCP-6/7/8/9 server decomposition through automated integration testing
-  - **Bootstrap Extraction**: Skipped (src/index.ts = 503 lines, within acceptable variance of optional ≤500 target per MCP-10-contracts.ts line 396: "indexLinesOptional")
-  - **Unblocks Issues**: MCP-90 (config extraction), MCP-91 (vault-utils decomposition), MCP-92 (hot-reload instructions) ready to proceed
-  - **Cycle Impact**: Completes 68% of Cycle 9 (Oct 28 - Nov 7), critical path cleared for VaultUtils elimination series
-
-- 2025-11-03 11:16 - feat: frontmatter link scanning for rename operations (MCP-110)
-
-- **Frontmatter Link Scanning** (MCP-110, 2025-11-03 11:16): Enhanced LinkScanner to optionally scan and update wikilinks in YAML frontmatter during rename operations, resolving edge case where notes with frontmatter-only links were not discovered
-  - Added `skipFrontmatter: false` parameter to LinkScanner in `src/modules/links/link-updater.ts` scanAndGroupReferences() for metadata consistency
-  - Modified `scanNoteForLinks()` in `src/modules/links/link-scanner.ts` to read raw file content when frontmatter scanning enabled (uses VaultUtils.readFileWithRetry with iCloud retry logic)
-  - Updated `updateNoteLinks()` in `src/modules/files/vault-utils.ts` to update entire file content including frontmatter using full-content string replacement (preserves YAML structure)
-  - YAML format support: Block scalar (`- "[[Note]]"`) and inline array (`["[[Note1]]", "[[Note2]]"]`) formats both handled by existing WIKILINK_PATTERN regex
-  - Backward compatible: Default `skipFrontmatter: true` preserved, only rename operations explicitly enable frontmatter scanning
-  - Critical fixes from code review: Replaced raw `readFileSync()` with `VaultUtils.readFileWithRetry()` for iCloud reliability, removed circular dependency (SearchEngine import), updated outdated docstring
-  - Test coverage: Added YAML block scalar and inline array format tests, enabled previously skipped integration test for frontmatter-only link updates
-  - Full test suite: 724/728 tests passing (99.5% pass rate, 4 skipped unrelated)
-  - Zero breaking changes: No MCP tool interface modifications, existing content link updates remain functional
-  - Performance: <2% impact when frontmatter scanning enabled (contract requirement met)
-  - Completes MCP-107 link update implementation: Content links + frontmatter links now both updated during rename
-
-- 2025-11-03 00:38 - test: comprehensive integration and regression testing suite (MCP-129)
-
-- **Block Reference Support in Link Updates** (MCP-124, 2025-11-02 23:03): Extended link scanner and updater to detect and preserve Obsidian block references during note rename operations
-  - Updated WIKILINK_PATTERN regex in `src/regex-utils.ts` to capture block references `[[Note#^blockid]]` distinct from headings `[[Note#heading]]`
-  - Modified anchor parsing logic in LinkScanner to classify anchors by `^` prefix: block refs preserve caret, headings remain plain text
-  - Enhanced link reconstruction in LinkUpdater to preserve `^` prefix when rebuilding block reference links
-  - Block refs and headings are mutually exclusive: link can have heading OR blockRef, never both
-  - Supported formats: `[[Note#^block123]]`, `[[Note#^block123|Alias]]`, `![[Note#^block123]]` (embed with block ref)
-  - Updated LinkReference interface with `blockRef?: string` field (includes `^` prefix, e.g., "^abc123")
-  - Test coverage: 18+ new tests in `tests/unit/link-scanner.test.ts`, `tests/unit/link-updater.test.ts`, `tests/integration/link-updater.integration.test.ts`
-  - Full test suite: 681/681 tests passing (100% pass rate)
-  - Zero breaking changes: existing heading links, basic links, and embeds remain fully functional
-  - Performance: <5s link scanning for 1000-note vaults maintained (no performance regression)
-  - Completes Obsidian wikilink format support: basic links, aliases, headings, block refs, and embeds all handled
-
-- **Enhanced Dry-Run Preview** (MCP-123, 2025-11-02 16:24): Extended dry-run preview with detailed link scanning, transaction phases, and execution time estimates
-  - Added `linkUpdates` field to preview response when `updateLinks: true` containing filesWithLinks count, affectedPaths array, and totalReferences count
-  - Added `transactionPhases` field displaying 5-phase atomic protocol (plan → prepare → validate → commit → success) with dynamic commit description
-  - Added `estimatedTime` field with min/max execution time range calculated from base operation + link count (formula: base 50ms + links*10ms + overhead 30ms ± 50%)
-  - Updated `filesAffected` calculation to include linking files: 1 (renamed note) + affectedPaths.length when updateLinks enabled
-  - Enhanced `previewRenameOperation()` in `src/server/handlers/note-handlers.ts` to integrate LinkScanner.scanVaultForLinks() when updateLinks enabled
-  - Reuses established infrastructure: LinkScanner from MCP-107, TransactionManager.plan() from MCP-118, SearchEngine cache for performance
-  - Backward compatible with MCP-122: additive changes only, no breaking modifications to existing preview fields
-  - Performance: <5s link scanning for 1000-note vaults, 40-135ms preview generation depending on link count
-  - Test coverage: 2 new integration tests in `tests/integration/rename-note.integration.test.ts` validating enhanced preview structure
-  - Full test suite: 681/681 tests passing (100% pass rate)
-  - Contract-driven development using TypeScript interfaces from `dev/contracts/MCP-123-contracts.ts`
-  - Builds on MCP-122 dry-run foundation with no new code paths - enhancement-first strategy
-
-- **Dry-Run Preview Mode** (MCP-122, 2025-11-02 14:15): Added preview capability to rename_note tool for validating operations before execution
-  - Added optional `dryRun` parameter to rename_note tool (default: false)
-  - Returns operation preview without executing filesystem changes when `dryRun: true`
-  - Full validation occurs (FILE_NOT_FOUND, FILE_EXISTS, path validation) same as actual execution
-  - Preview response includes operation details, paths, filesAffected count, and executionMode
-  - Leverages TransactionManager.plan() for validation without execution (DRY principle)
-  - Added `previewRenameOperation()` helper function to `src/server/handlers/note-handlers.ts`
-  - Early return pattern when `dryRun === true` to skip execution
-  - Safe for multiple dry-run calls - no filesystem modifications occur
-  - Response format: `{ success: true, preview: { operation, oldPath, newPath, willUpdateLinks, filesAffected, executionMode } }`
-  - Test coverage: 5 comprehensive dry-run tests in `tests/integration/rename-note.integration.test.ts`
-  - Validates no filesystem changes during preview operations
-  - All 12 integration tests passing (includes 5 new dry-run tests)
-  - Full test suite: 679/679 tests passing (100% pass rate)
-  - Performance: Preview completes in <50ms (faster than actual execution)
-  - Updated tool documentation in `docs/tools/rename_note.md` with usage examples
-  - Completes Phase 5 of rename_note tool roadmap - all planned features now implemented
-
-- **Boot Recovery System** (MCP-119, 2025-11-02 06:22): Implemented automatic recovery mechanism detecting and rolling back incomplete transactions from server crashes during boot
-  - Added `recoverPendingTransactions()` function to `src/index.ts` (92 lines) executing early in server boot sequence before handler registration
-  - Scans `~/.config/mcp-lifeos/wal/` directory for orphaned WAL entries on server startup
-  - Skips WALs younger than 1 minute (may be active transactions from concurrent processes)
-  - Attempts automatic rollback via `TransactionManager.rollback()` for stale WALs (>1min old)
-  - Logs recovery results with status symbols: ✅ success, ⚠️ partial recovery, ❌ failed recovery
-  - Preserves WAL files on failed or partial recovery for manual intervention
-  - Graceful degradation: server continues startup regardless of recovery outcome (non-blocking)
-  - Performance: Recovery overhead <5s for typical scenarios
-  - Test coverage: 15 comprehensive integration tests in `tests/integration/boot-recovery.test.ts` covering WAL scanning, recovery operations, graceful degradation, edge cases
-  - Full test suite: 674/679 tests passing (5 skipped, 99.3% pass rate)
-  - Manual testing confirmed operational boot recovery with proper WAL cleanup
-  - Foundation for reliable crash recovery ensuring vault consistency after unexpected server termination
-
-### Changed
-
-- 2025-11-04 05:30 - refactor: eliminate VaultUtils facade, migrate to domain modules (MCP-91)
-
-- **VaultUtils Facade Elimination** (MCP-91, 2025-11-04): Completed Phase 4/5 of vault-utils decomposition by fully eliminating the 483-line VaultUtils facade class and migrating all consumers to direct domain module imports
-  - **Core Refactoring**: Deleted `src/modules/files/vault-utils.ts` (483 lines) - eliminated god class anti-pattern and completed architectural decomposition that began with MCP-141 through MCP-144
-  - **New Domain Modules Created**:
-    - `src/modules/links/link-text-builder.ts`: buildNewLinkText(), updateNoteLinks() for wikilink construction and replacement
-    - `src/shared/metadata-utils.ts`: getLocalDate(), normalizeTagsToArray(), matchesContentType(), hasAnyTag() for date/tag/content-type utilities
-    - `src/modules/search/search-utilities.ts`: findNoteByTitle(), findNotes(), getAllNotes(), searchNotes() for search and discovery operations
-  - **Module Organization**: Files module now exports 7 focused domain functions (note-crud, daily-note-service, file-io, content-insertion, yaml-operations, folder-operations); Links module exports link-text-builder + existing link-scanner/updater; Search module exports search-utilities + existing SearchEngine/QueryParser; Shared module exports metadata-utils + existing path/text/config utilities
-  - **Production Files Updated** (7): Updated tool-router.ts and 6 server handlers (utility, note, legacy-alias, consolidated, metadata, link-updater) to use direct domain imports instead of VaultUtils facade
-  - **Test Infrastructure Updated** (25 files): Created `tests/helpers/test-utils.ts` with resetTestSingletons() placeholder (no-op pending MCP-92), updated vault-setup.ts to use new helper, migrated 18 test files for resetSingletons pattern, updated 7 test files for direct method imports
-  - **Documentation Complete** (18 files): Updated 11 tool docs, 3 architecture docs (ARCHITECTURE.md, ADR-002, ADR-004), 4 development guides (TESTING.md, DEPLOYMENT-GUIDE.md, MCP-108-IMPLEMENTATION-CONTEXT.md, README.md) to reflect domain module architecture
-  - **Memory Consolidation** (5 files): Updated testing_guide.md, vault_integration_patterns.md, obsidian_integration.md, wal_transaction_patterns.md, code_quality_patterns.md to document facade elimination pattern and migration path
-  - **Implementation Contracts**: Created `dev/contracts/MCP-91-contracts.ts` (800+ lines) defining interfaces, behavioral contracts (MUST/MUST NOT), validation gates, and module responsibility boundaries
-  - **Test Results**: 805/808 tests passing (100% of non-skipped tests), TypeScript compilation: 0 errors, net code reduction: 448 lines (254 insertions, 702 deletions across 36 files)
-  - **Zero Breaking Changes**: Internal refactoring only - all MCP tools remain unchanged, no user-facing impact
-  - **Follow-up Work**: MCP-92 implemented proper singleton reset methods to replace no-op placeholder
-
-- **Transaction Integration with rename_note** (MCP-118, 2025-11-01 21:56): Integrated TransactionManager with rename_note tool providing atomic rename operations with automatic rollback
-  - Refactored `renameNoteHandler` in `src/server/handlers/note-handlers.ts` to delegate all rename operations to TransactionManager.execute()
-  - Singleton pattern for TransactionManager instance with lazy initialization to reduce overhead
-  - Removed "success with warnings" pattern - operations now return explicit transaction failures with detailed metadata
-  - BREAKING CHANGE: Warnings array removed from success responses (RenameNoteOutput) - failures now return TRANSACTION_FAILED error code instead of partial success
-  - Added transaction correlation ID and performance metrics to success responses (correlationId, metrics with totalTimeMs and phaseTimings)
-  - Extended `RenameNoteError` with transaction error codes: TRANSACTION_PLAN_FAILED, TRANSACTION_PREPARE_FAILED, TRANSACTION_VALIDATE_FAILED, TRANSACTION_COMMIT_FAILED, TRANSACTION_ROLLBACK_FAILED, TRANSACTION_STALE_CONTENT, TRANSACTION_FAILED
-  - Added comprehensive `TransactionMetadata` interface in contracts providing phase, correlationId, affectedFiles, rollbackStatus, failures array, recoveryAction, walPath, and recoveryInstructions
-  - Updated tool description in `src/server/tool-registry.ts` to document Phase 4 features (atomic transactions, automatic rollback, vault-wide link updates, SHA-256 staleness detection, WAL crash recovery)
-  - Standardized error creation with `createRenameError()` helper ensuring consistent error structure
-  - Test coverage: 20+ integration tests in `tests/integration/rename-note.integration.test.ts` covering transaction success, rollback scenarios, metadata in errors, no warnings in success, backward compatible inputs
-  - Vault operations are now all-or-nothing with automatic rollback on any failure preventing partial states
-
-### Documentation
-
-- **Architecture Update** (2025-11-01 18:39): Added WAL Manager and Transaction Manager sections to ARCHITECTURE.md documenting new infrastructure components for atomic rename operations
-  - Added WAL Manager section describing Write-Ahead Log infrastructure for transaction persistence, recovery, and cleanup (MCP-115)
-  - Added Transaction Manager section documenting five-phase atomic transaction protocol with rollback capability and staleness detection (MCP-117)
-  - Updated timestamp to reflect latest documentation changes
-  - Inserted sections after Template System and before Analytics for logical component flow
-
-### Removed
-
-- **Unused Anthropic SDK Dependency** (2025-11-02 23:22): Removed @anthropic-ai/sdk package that was declared but never used in the codebase
-  - Removed @anthropic-ai/sdk from dependencies (was at version 0.52.0)
-  - Reduces bundle size by ~200KB+ and eliminates 3 transitive dependencies (json-schema-to-ts, ts-algebra, @babel/runtime)
-  - Package was never imported or used - all "anthropic" references were display strings only
-  - Closed Dependabot PR #127 (attempted upgrade to 0.68.0)
-  - MCP server does not directly call Anthropic API - it provides MCP tools for Claude Desktop to use
-  - Cleaner dependency tree with only actively-used packages
-
-### Added
-
-- **Transaction Manager Core Protocol** (MCP-117, 2025-11-01 18:39): Implemented five-phase atomic transaction protocol for file rename operations with full rollback capability, Write-Ahead Logging (WAL), and staleness detection
-  - Created `src/modules/transactions/transaction-manager.ts` (691 lines) with TransactionManager class providing execute(), plan(), prepare(), validate(), commit(), success(), abort(), rollback() methods for managing atomic rename transactions
-  - Five-phase protocol ensures vault consistency: PLAN (build manifest with SHA-256 hashes), PREPARE (stage files and write WAL), VALIDATE (detect stale content), COMMIT (atomically promote staged files), SUCCESS/ABORT (cleanup or rollback)
-  - SHA-256 hash validation detects file modifications during transaction (staleness detection) throwing TRANSACTION_STALE_CONTENT error to prevent writing stale content
-  - Integrates with two-phase link updater (MCP-116): render mode during plan phase for preview, commit mode during commit phase for atomic link updates
-  - UUID v4 correlation ID tracking throughout all phases for transaction tracing and recovery
-  - WAL integration: writes during prepare phase, updates at each phase transition, deletes on success, preserves on failure for manual recovery
-  - Graceful rollback with partial recovery support: automatic restoration from WAL on abort, generates manual recovery instructions when automatic rollback fails
-  - Phase timing metrics collection for performance monitoring
-  - New error codes in `src/error-types.ts`: TRANSACTION_PLAN_FAILED, TRANSACTION_PREPARE_FAILED, TRANSACTION_VALIDATE_FAILED, TRANSACTION_COMMIT_FAILED, TRANSACTION_ROLLBACK_FAILED, TRANSACTION_STALE_CONTENT
-  - Test coverage: 31 comprehensive unit tests in `tests/unit/transaction-manager.test.ts` (869 lines) with 100% pass rate covering all phases, error propagation, and full execution scenarios
-  - Zero external dependencies (Node.js built-ins only: crypto for SHA-256/UUID, fs for file operations, path for path manipulation)
-  - Foundation for MCP-118 integration with rename_note tool - not yet exposed via MCP tools
-  - TypeScript contracts from `dev/contracts/MCP-108-contracts.ts`: TransactionState, TransactionManifest, TransactionResult, RollbackResult, WALEntry
-
-- **Two-Phase Link Updater** (MCP-116, 2025-11-01 16:49): Refactored link updater to support three operational modes separating rendering from committing for atomic transactions
-  - Extended `updateVaultLinks()` with mode parameter supporting 'render', 'commit', and 'direct' modes
-  - RENDER mode: Read-only operation that scans vault, reads affected files, computes updated content, returns content map without writing (returns LinkRenderResult with performance metrics)
-  - COMMIT mode: Writes pre-rendered content atomically from content map, uses existing atomic write infrastructure from MCP-114 (returns LinkUpdateResult)
-  - DIRECT mode: Legacy Phase 3 behavior (read + update + write in single operation) maintained for backward compatibility, used as default when mode not specified
-  - Function overloading with TypeScript signatures ensuring type safety for each mode
-  - Shared helper `scanAndGroupReferences()` eliminates code duplication between render and direct modes
-  - Memory characteristics documented: typical ~1-2KB per note, 1-10MB for 1000 affected files, 100-200MB for 10K+ files
-  - Foundation for MCP-117 TransactionManager integration enabling atomic rename with link updates
-  - Test coverage: 18+ new unit tests in `tests/unit/link-updater-modes.test.ts` covering all three modes, backward compatibility, and error handling with 100% pass rate
-  - Zero breaking changes: existing code continues using default direct mode without modification
-  - Prepared for future WAL integration: LinkCommitInput includes manifestEntries field for transaction validation
-
-- **Link Update Implementation** (MCP-107, 2025-10-31 20:54): Implemented automatic wikilink updates after note rename (Phase 3 of rename_note tool)
-  - Created `src/link-updater.ts` (152 lines) providing `updateVaultLinks()` orchestration function for vault-wide link updates
-  - Pure orchestration layer delegating all link update logic to `VaultUtils.updateNoteLinks()` (regex-based link rewriting)
-  - Integrated with `rename_note` handler: when `updateLinks: true`, applies link updates after successful file rename
-  - Preserves all wikilink formats: basic `[[OldName]]`, alias `[[OldName|Custom]]`, heading `[[OldName#Heading]]`, embed `![[OldName]]`
-  - Graceful failure handling: continues processing remaining files on individual failures, returns partial success status
-  - Performance metrics: tracks scan time (from LinkScanner) and update time separately
-  - Sequential file updates for iCloud sync safety (no parallel writes)
-  - Comprehensive TypeScript contracts in `dev/contracts/MCP-107-contracts.ts` defining result schemas and failure handling
-  - Test coverage: 24 new tests (12 unit, 12 integration) with 100% pass rate
-  - No rollback mechanism yet (vault may be left inconsistent on link update failures) - limitation documented in tool responses
-  - Activates `updateLinks` parameter in rename_note tool (Phase 1 limitation removed)
-
-- **WAL Infrastructure** (MCP-115, 2025-11-01 13:29): Created WALManager class for Write-Ahead Log persistence, recovery, and cleanup (infrastructure foundation for atomic rename transactions)
-  - Created `src/wal-manager.ts` (291 lines) with WALManager class providing write/read/delete/scan operations for transaction logs
-  - WAL storage location: `~/.config/mcp-lifeos/wal/` (XDG-compliant, external to vault, avoids iCloud sync conflicts)
-  - Filename format: `{timestamp}-rename-{correlationId}.wal.json` with filesystem-safe timestamp formatting
-  - Schema version 1.0 with validation and future-proofing for schema evolution
-  - UUID v4 correlation ID validation ensuring transaction tracking integrity
-  - Automatic README.md generation in WAL directory explaining purpose and recovery procedures
-  - Age-based WAL scanning: `scanPendingWALs()` returns only WALs older than 1 minute (excludes active transactions)
-  - Graceful corrupted JSON handling during scans (logs errors, continues processing valid WALs)
-  - Human-readable JSON formatting (pretty-printed with 2-space indentation) for debugging
-  - Methods declared async for future-proofing (e.g., remote WAL storage) but currently use synchronous fs operations
-  - Test coverage: 15+ unit tests in `tests/unit/wal-manager.test.ts` (535 lines) with 100% pass rate covering all operations and edge cases
-  - No transaction integration yet - pure infrastructure layer for MCP-108 atomic rename implementation
-  - Foundation for rollback-capable rename operations with link update safety
-
-- **Atomic File Operations Foundation** (MCP-114, 2025-11-01 02:29): Extended VaultUtils.writeFileWithRetry() with atomic write capability using native Node.js fs temp-file-then-rename pattern
-  - Added AtomicWriteOptions interface with atomic mode, retry configuration, and telemetry tracking flags
-  - Opt-in atomic writes via `{ atomic: true }` parameter using `.mcp-tmp-{timestamp}-{filename}` temp files and POSIX atomic fs.renameSync()
-  - Comprehensive error handling with try/catch/finally blocks ensuring temp file cleanup on all error paths
-  - Full iCloud retry integration with existing ICLOUD_RETRY_CONFIG (3 retries, exponential backoff)
-  - Zero new dependencies - uses native Node.js fs only
-  - Code quality improvements: extracted retryWrite() and syncSleep() helpers eliminating retry logic duplication from 3 locations (net -12 lines)
-  - Improved error diagnostics distinguishing atomic vs non-atomic failures with operation context
-  - 100% backward compatible: atomic defaults to false, no changes to existing callers
-  - Test coverage: 15 new unit tests with 100% pass rate, 574/579 existing tests passing (no regressions)
-  - Foundation for MCP-108 transaction safety and MCP-115 WAL infrastructure
-  - Contract-driven development using specifications from dev/contracts/MCP-108-contracts.ts
-
-- **Link Detection Infrastructure** (MCP-106, 2025-10-31 04:49): Implemented read-only link scanner for vault-wide wikilink detection (Phase 2 of rename_note tool)
-  - Created `src/link-scanner.ts` (426 lines) with LinkScanner class providing 3 static methods for vault-wide link scanning
-  - Added centralized `WIKILINK_PATTERN` constant to `src/regex-utils.ts` supporting all Obsidian wikilink formats (basic, alias, heading, block reference, embed)
-  - Made `SearchEngine.getAllNotes()` public for efficient cache-based vault access (eliminates unnecessary search scoring overhead)
-  - Regex-based approach (simpler and faster than AST parsing) with comprehensive filtering options (code blocks, frontmatter, embeds, case sensitivity)
-  - Performance targets: <5000ms for 1000+ notes, <50ms per note, <10ms per 1000 lines
-  - Comprehensive TypeScript contracts in `dev/contracts/MCP-106-contracts.ts` defining input/output schemas and error handling
-  - Test coverage: 42 new tests (30 unit, 12 integration) with 100% pass rate, all existing tests passing
-  - Fixed regex instantiation bug (preserves global flag for multi-link detection on same line)
-  - Applied code review optimizations: direct cache access via getAllNotes(), regex flag preservation, accurate cache documentation
-  - Foundation for Phase 3 (MCP-107: Link Updates) - no MCP tool exposure yet, internal infrastructure only
-
-- **Basic Rename Tool** (MCP-105, 2025-10-31 02:40): Added rename_note tool (Phase 1: basic rename without link updates)
-  - Implemented rename_note handler in `src/server/handlers/note-handlers.ts` following established note handler patterns
-  - Enhanced `VaultUtils.moveItem()` with optional `newFilename` parameter for zero-duplication architecture (adds 1 line, maintains backward compatibility)
-  - Registered rename_note as 13th always-available tool with proper MCP annotations (readOnly: false, idempotent: false, openWorld: true)
-  - Created comprehensive TypeScript contracts in `dev/contracts/MCP-105-contracts.ts` defining input/output schemas, error codes, and behavioral constraints
-  - Accepts forward-compatible parameters (`updateLinks`, `dryRun`) for future phases without breaking changes
-  - Implemented structured error handling with 5 error codes: FILE_NOT_FOUND, FILE_EXISTS, INVALID_PATH, PERMISSION_DENIED, UNKNOWN_ERROR
-  - Added Phase 1 limitation warnings in responses (link updates deferred to MCP-107, dry-run to MCP-109)
-  - Test coverage: 18 new tests (10 unit, 8 integration) with 100% pass rate, all 475 existing tests passing
-  - Manual verification completed in Claude Desktop live environment
-  - Updated tool count validation to 13 in `src/index.ts`
-  - Path normalization and security validation via existing `normalizePath()` utility
-
-### Changed
-
-- **Architecture Documentation Update** (2025-11-01 at 3:00 AM): Updated docs/ARCHITECTURE.md to document MCP-114 atomic file operations capability
-  - Added "Atomic Operations" subsection to Vault Utils documenting opt-in atomic writes via `writeFileWithRetry({ atomic: true })`
-  - Documented temp-file-then-rename pattern using `.mcp-tmp-{timestamp}-{filename}` temp files and POSIX atomic `fs.renameSync()`
-  - Highlighted iCloud retry integration and zero new dependencies (native Node.js fs only)
-  - Noted foundation for MCP-108 transaction safety
-  - Updated "Last Updated" timestamp to 2025-11-01
-
-- **Switch Statement Removal** (MCP-99, 2025-10-30 21:39): Completed request handler extraction by removing switch statement entirely from index.ts, achieving pure factory pattern
-  - Deleted 418-line switch statement (lines 222-639) from `src/index.ts`, eliminating all inline tool logic
-  - Removed 3 mode guard checks from `src/server/handlers/legacy-alias-handlers.ts` enabling legacy alias handlers to work in all tool modes
-  - Simplified hybrid dispatch by removing `toolModeConfig.mode !== 'legacy-only'` check, routing all legacy alias tools through registry in all modes
-  - Reduced `src/index.ts` from 724 to 307 lines (-417 lines, -57% reduction from pre-MCP-99, -83% from original 1,797 lines)
-  - Achieved target line count of 306 lines (actual: 307, within 1 line of goal)
-  - All 35+ tool handlers now in dedicated modules with 100% registry-based routing (zero inline tool logic)
-  - Updated 3 legacy alias handler tests to reflect new behavior (legacy aliases now work in legacy-only mode)
-  - Test results: 449/454 tests passing (99.1% pass rate), 1 pre-existing flaky test unrelated to MCP-99
-  - TypeScript clean build with no errors, server startup verified with consolidated-only mode
-  - Unblocks MCP-9 for tool file reorganization with clean handler architecture
-
-- **Always-Available Handler Extraction** (MCP-98, 2025-10-30 18:08): Extracted 9 always-available tool handlers with independent implementations into 3 logically-organized modules
-  - Added `src/server/handlers/note-handlers.ts` (254 lines) with read_note, edit_note, and insert_content handlers for note CRUD operations
-  - Added `src/server/handlers/utility-handlers.ts` (359 lines) with get_server_version, get_daily_note, diagnose_vault, and move_items handlers for server utilities
-  - Added `src/server/handlers/metadata-handlers.ts` (224 lines) with get_yaml_rules and list_yaml_property_values handlers for YAML/metadata operations
-  - Introduced `registerNoteHandlers()`, `registerUtilityHandlers()`, and `registerMetadataHandlers()` APIs for registry integration with lazy initialization
-  - Integrated handler modules into request handler registry chain in `src/server/request-handler.ts` with special analytics exemption for get_daily_note
-  - Reduced `src/index.ts` by 591 lines (39% reduction) while preserving analytics tracking, path normalization, and error handling
-  - Extended `VaultUtils.moveItem()` to return itemType for type-safe handler implementations, eliminating direct fs.statSync calls
-  - Created TypeScript contracts in `dev/contracts/MCP-98-contracts.ts` (377 lines) defining handler signatures and behavioral requirements
-  - Applied 7 code review fixes including version metadata consistency, duplicate code removal, double analytics prevention, and type safety improvements
-  - All 450/454 existing tests passing (99.1% pass rate) with manual verification of all 9 extracted handlers
-  - Technical debt: Unit test coverage for extracted handlers recommended in follow-up cycle (~150-200 lines per handler)
-
-- **Legacy Alias Handler Extraction** (MCP-97, 2025-10-30 09:11): Extracted 11 legacy tool alias handlers into dedicated module following established factory pattern
-  - Added `src/server/handlers/legacy-alias-handlers.ts` (401 lines) with individual handler factories for backward compatibility
-  - Introduced `registerLegacyAliasHandlers()` and `getLegacyAliasHandler()` public APIs for registry integration and hybrid dispatch
-  - Integrated legacy alias handlers into request handler registry chain in `src/server/request-handler.ts`
-  - Reduced `src/index.ts` by ~212 lines while preserving deprecation warnings and parameter mapping logic (contentType→query, pattern→query)
-  - Added hybrid dispatch fallback pattern for legacy aliases mirroring consolidated tools (MCP-96)
-  - Created comprehensive test coverage: 17 unit tests and 11 integration tests validating parameter mapping, mode guards, and deprecation warnings
-  - All 11 legacy aliases (6 search, 1 template, 4 list) redirect to consolidated tools with backward-compatible parameter translation
-
-- **Consolidated Handler Registry** (MCP-96, 2025-10-29 19:10): Populated the request-handler map with consolidated tool implementations and hybrid dispatch safeguards
-  - Added `dev/contracts/MCP-96-contracts.ts` exposing `MutableToolHandlerRegistry`, `RequestHandlerWithClientContext`, and `UnknownToolError` for legacy fallback detection
-  - Introduced `src/server/handlers/consolidated-handlers.ts` and refactored `src/server/request-handler.ts` to register `search`, `create_note`, and `list` through analytics-aware wrappers
-  - Simplified `src/index.ts` to delegate tool execution to the registry, enabling client-context updates before each request
-  - Expanded Jest coverage (unit and integration suites) to assert consolidated execution paths, mode gating, and fallback error propagation
-
-- **Request Handler Infrastructure** (MCP-95, 2025-10-29 15:40): Established dedicated request handler factory module with infrastructure-only guardrails
-  - Added `src/server/request-handler.ts` providing `createRequestHandler`, cached `isToolAllowed` validation, and analytics wrapper utilities
-  - Created contracts in `dev/contracts/MCP-95-contracts.ts` and enhanced MCP-38 contracts so `validateMaxResults` returns structured metadata instead of throwing
-  - Introduced unit and integration coverage (`tests/unit/server/request-handler.test.ts`, `tests/integration/request-handler-empty-registry.test.ts`) plus updated token-limit suites to assert new validation result shape
-  - Registry remains intentionally empty pending MCP-96/97; guard prevents premature handler registration while maintaining existing runtime behavior
-
-- **Tool Registry Extraction** (MCP-7, 2025-10-28 16:50): Extracted tool registration logic into dedicated pure function module
-  - Created src/server/tool-registry.ts (856 lines) with 6 exported pure functions (public API: getConsolidatedTools, getLegacyTools, getLegacyAliases, getAlwaysAvailableTools, getToolsForMode, addVersionMetadata) plus internal helpers (validateToolCount)
-  - Reduced src/index.ts from 2,588 to 1,797 lines (-791 lines, -30.5%)
-  - Eliminated 400 lines of code duplication through shared constants
-  - Tool registry provides mode-based assembly (legacy-only: 21 tools, consolidated-only: 13 tools, consolidated-with-aliases: 24 tools)
-  - Contract-driven development with explicit TypeScript interfaces and dependency injection
-  - Created comprehensive test suite: 17 unit tests achieving 100% coverage
-  - No breaking changes: All existing functionality preserved
-  - Foundation for future decomposition: Next phase is MCP-8 (request handlers)
-
-- **MCP Server Factory Extraction** (MCP-6, 2025-10-28 12:13): Extracted server bootstrap logic into reusable factory module
-  - Created src/server/mcp-server.ts (238 lines) with createMcpServer() factory function
-  - Reduced src/index.ts from 2,659 to 2,550 lines (-109 lines)
-  - Factory handles server instantiation, analytics initialization, session ID generation, and stdio transport
-  - Created comprehensive test suite: 22 unit tests covering all factory capabilities
-  - No breaking changes: All existing functionality maintained
-  - Foundation for future decomposition: MCP-7 (tool registration) and MCP-8 (request handlers)
-=======
 ## [3.0.0] - 2025-11-05
 
 - **BREAKING**: Removed `warnings` array from `rename_note` success responses - operations now fully atomic with transaction error codes (MCP-118).
@@ -437,7 +17,6 @@
 - Added 54 integration tests, machine-readable tool schemas, Unix-only platform policy (macOS, Linux, WSL2), and generalized documentation for external users (MCP-10, MCP-14, MCP-100, MCP-164).
 - Fixed test isolation, template engine bugs, EPIPE race conditions, and tool count inconsistencies (MCP-129, MCP-148, MCP-150, MCP-164).
 - Removed unused `@anthropic-ai/sdk` dependency (~200KB reduction).
->>>>>>> 3802104d
 
 ## [2.0.1] - 2025-10-27
 

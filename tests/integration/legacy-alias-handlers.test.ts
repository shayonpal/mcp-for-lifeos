--- conflicted
+++ resolved
@@ -11,16 +11,11 @@
 import { ToolRouter } from '../../src/tool-router.js';
 import { VaultUtils } from '../../src/modules/files/index.js';
 
-<<<<<<< HEAD
 // MCP-148: Safety net mock to prevent file creation if any code path bypasses ToolRouter
 // These tests focus on parameter mapping by mocking ToolRouter methods directly.
 // This VaultUtils mock is intentionally minimal as it should never be reached.
 // For tests that actually create files, use createTestVault() instead (see unit tests).
-jest.mock('../../src/vault-utils.js', () => ({
-=======
-// Mock VaultUtils to prevent actual file creation
 jest.mock('../../src/modules/files/index.js', () => ({
->>>>>>> 00e9dd56
   VaultUtils: {
     createNote: jest.fn((fileName, frontmatter, content, targetFolder) => ({
       path: `${targetFolder}/${fileName}.md`,

--- conflicted
+++ resolved
@@ -84,15 +84,9 @@
 
 Control which MCP tools are registered using the `TOOL_MODE` environment variable:
 
-<<<<<<< HEAD
 - **`consolidated-only`** (default): Only modern consolidated tools (13 tools) - clean, focused tool list
 - **`consolidated-with-aliases`**: Both consolidated and legacy tools (24 tools) - maximum compatibility
 - **`legacy-only`**: Only legacy tools (21 tools) - for legacy integrations
-=======
-- **`consolidated-only`** (default): Only modern consolidated tools (12 tools) - clean, focused tool list
-- **`consolidated-with-aliases`**: Both consolidated and legacy tools (34 tools) - maximum compatibility
-- **`legacy-only`**: Only legacy tools (20 tools) - for legacy integrations
->>>>>>> 3802104d
 
 **Default behavior** (no configuration needed):
 
